[buildout]
develop-eggs-directory = ${buildout:directory}/lib/develop-eggs
eggs-directory = ${buildout:directory}/lib/eggs
parts-directory = ${buildout:directory}/lib/parts
sources-dir = ${buildout:directory}/lib/src
extensions = mr.developer
rotate = 4
extends =
    settings-default.ini
    ../etc/settings.ini
user = unknown
group = ${buildout:user}
base-parts =
    mkdirs
    gdal-bindings
    django
    interpreter
    omelette
parts = ${buildout:base-parts}
develop = .
versions = versions
eggs =
    geotrek
auto-checkout =
    django-modeltranslation
    isotoma.recipe.django
    screamshotter
    pygal
unzip = true

[geotrek_import]
recipe = zc.recipe.egg
scripts = geotrek_import
eggs = ${buildout:eggs}
       ${django:eggs}
       geotrek_import
       PasteDeploy

[gdal-bindings]
recipe = zc.recipe.egg:custom
egg = GDAL
include-dirs = /usr/include/gdal
library-dirs = /usr/lib

[django]
recipe = isotoma.recipe.django
project = geotrek
wsgi = true
eggs =
    ${gdal-bindings:egg}
    ${buildout:eggs}
# Django upload root (see FileField.upload_to)
uploadroot = ${django:mediaroot}/${django:uploaddir}

[interpreter]
recipe = zc.recipe.egg
eggs = ${django:eggs}
interpreter = ${buildout:bin-directory}/djangopy
dependant-scripts=false

[mkdirs]
recipe = z3c.recipe.mkdir
paths = ${django:staticroot}
        ${django:mediaroot}
        ${django:tmproot}
        ${django:cacheroot}
        ${django:uploadroot}
        ${django:pidroot}

[omelette]
recipe = collective.recipe.omelette
# We need mapentity templates and static dirs
eggs =
    mapentity
    django-celery
    celery

[versions]
#
# Deployment tools
#
mr.developer = 1.25
isotoma.recipe.django = 3.1.7
hexagonit.recipe.download = 1.5.1
z3c.recipe.mkdir = 0.3.1
zc.recipe.egg = 1.3.2
distribute = 0.6.27
zc.buildout = 1.7.1
#
# From Geotrek
#
Django = 1.8.18
mapentity = 3.1.4
GDAL=1.10.0
tif2geojson=0.1.3
django-extended-choices = 0.3.0
django-multiselectfield = 0.1.5
geojson = 1.0.7
#
# From django-mapentity
#
appy = 0.9.4
paperclip = 2.1.1
convertit = 1.1.5
django-leaflet = 0.19.0
django-geojson = 2.6.0
django-appypod = 1.0.0
django-screamshot = 0.7.0
gpxpy = 0.9.8
BeautifulSoup4 = 4.5.3
requests = 2.18.1
django-modeltranslation = 0.8.1
django-shapes = 0.2.0
django-floppyforms = 1.1.1
django-crispy-forms = 1.4.0
django-compressor = 1.6
django-filter = 1.0.4
easy-thumbnails = 1.4
django-tinymce = 2.4.0
psycopg2 = 2.6.2
docutils =  0.11
Pillow = 2.5.0
easy-thumbnails = 1.4
simplekml = 1.3.0
<<<<<<< HEAD
djangorestframework = 3.5.4
drf-extensions = 0.3.1
djangorestframework-gis = 0.11
=======
djangorestframework = 3.6.3
djangorestframework-gis = 0.11.2
>>>>>>> 58834e8b
django-embed-video = 0.11
xlrd = 0.9.3
landez = 2.4.0
bpython = 0.14
cffi = 1.1.2
WeasyPrint = 0.36
django-weasyprint = 0.1
lxml = 3.4.4
celery = 3.1.23
django-celery = 3.1.16
html5lib = 0.999999999

[sources]
#
# /!\ Caution : not all in ``auto-checkout``
#
# Not (yet) released on Pypi
django-modeltranslation = git https://github.com/makinacorpus/django-modeltranslation.git
isotoma.recipe.django = git https://github.com/isotoma/isotoma.recipe.django.git rev=bb285b016c7f3ea470c6522acd7fcec97983c0b2
screamshotter = git https://github.com/makinacorpus/django-screamshot.git branch=screamshotter
# Custom
pygal = git https://github.com/makinacorpus/pygal.git branch=master
# Private
geotrek_import=git ssh://git@github.com/makinacorpus/Geotrek-import.git<|MERGE_RESOLUTION|>--- conflicted
+++ resolved
@@ -122,14 +122,9 @@
 Pillow = 2.5.0
 easy-thumbnails = 1.4
 simplekml = 1.3.0
-<<<<<<< HEAD
-djangorestframework = 3.5.4
-drf-extensions = 0.3.1
-djangorestframework-gis = 0.11
-=======
 djangorestframework = 3.6.3
 djangorestframework-gis = 0.11.2
->>>>>>> 58834e8b
+drf-extensions = 0.3.1
 django-embed-video = 0.11
 xlrd = 0.9.3
 landez = 2.4.0
