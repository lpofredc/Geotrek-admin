--- conflicted
+++ resolved
@@ -2,10 +2,8 @@
 import os
 import sys
 
-<<<<<<< HEAD
 exec(open("./bin/activate_this.py").read())
-=======
->>>>>>> 04b1d030
+
 if __name__ == "__main__":
     os.environ.setdefault("DJANGO_SETTINGS_MODULE", "geotrek.settings.custom")
     try:
