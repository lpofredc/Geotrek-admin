#!/usr/bin/env bash

cd /opt/geotrek-admin

mkdir -p var/static \
         var/conf/extra_static \
         var/media/upload \
         var/data \
         var/cache \
         var/log \
         var/conf/extra_templates \
         var/conf/extra_locale \
         var/tmp

# if not custom.py present, create it
if [ ! -f var/conf/custom.py ]; then
    cp geotrek/settings/custom.py.dist var/conf/custom.py
fi

# if not parsers.py present, create it
if [ ! -f var/conf/parsers.py ]; then
    touch var/conf/parsers.py
fi

<<<<<<< HEAD
# When a volume is mounted to /opt/geotrek-admin, venv is hidden
=======
# When a volume is mounted to /app/src and venv are hidden
>>>>>>> b8f85967
if [ "$ENV" = "dev" ]; then
    if [ ! -d env ]; then
        python3 -m venv env
        env/bin/pip install --no-cache-dir -r requirements.txt
    fi
fi

# Activate venv
. env/bin/activate

# Defaults POSTGRES_HOST to Docker host IP
export POSTGRES_HOST=${POSTGRES_HOST:-`ip route | grep default | sed 's/.* \([0-9]\+\.[0-9]\+\.[0-9]\+\.[0-9]\+\) .*/\1/'`}

# Defaults SECRET_KEY to a random value
SECRET_KEY_FILE=var/conf/secret_key
if [ -z $SECRET_KEY ]; then
    if [ ! -f $SECRET_KEY_FILE ]; then
        echo "Generate a secret key"
        dd bs=48 count=1 if=/dev/urandom 2>/dev/null | base64 > $SECRET_KEY_FILE
        chmod go-r $SECRET_KEY_FILE
    fi
    export SECRET_KEY=`cat $SECRET_KEY_FILE`
fi

# wait for postgres
until PGPASSWORD="$POSTGRES_PASSWORD" psql -h "$POSTGRES_HOST" -U "$POSTGRES_USER" -p "$POSTGRES_PORT" -d "$POSTGRES_DB" -c '\q'; do
    >&2 echo "Postgres is unavailable - sleeping"
    sleep 1
done

>&2 echo "Postgres is up - executing command"

# exec
exec "$@"<|MERGE_RESOLUTION|>--- conflicted
+++ resolved
@@ -22,14 +22,11 @@
     touch var/conf/parsers.py
 fi
 
-<<<<<<< HEAD
-# When a volume is mounted to /opt/geotrek-admin, venv is hidden
-=======
 # When a volume is mounted to /app/src and venv are hidden
->>>>>>> b8f85967
 if [ "$ENV" = "dev" ]; then
     if [ ! -d env ]; then
         python3 -m venv env
+        env/bin/pip install -U setuptools==45.2.0
         env/bin/pip install --no-cache-dir -r requirements.txt
     fi
 fi
