--- conflicted
+++ resolved
@@ -1,35 +1,19 @@
-<<<<<<< HEAD
-FROM ubuntu:focal AS base
-=======
 ARG BASE_IMAGE=jammy
 
 FROM ubuntu:${BASE_IMAGE} AS base
->>>>>>> 63f01f6d
 
 ENV PYTHONBUFFERED=1
 ENV DEBIAN_FRONTEND=noninteractive
 ENV ENV=prod
 ENV SERVER_NAME="localhost"
-<<<<<<< HEAD
-# If POSTGRES_HOST is empty, entrypoint will set it to the IP of the docker host in the container
-ENV POSTGRES_HOST=""
-ENV POSTGRES_PORT="5432"
-ENV POSTGRES_USER="geotrek"
-ENV POSTGRES_PASSWORD="geotrek"
-=======
 ENV POSTGRES_HOST="host.docker.internal"
 ENV POSTGRES_PORT="5432"
 ENV POSTGRES_USER="geotrek"
->>>>>>> 63f01f6d
 ENV POSTGRES_DB="geotrekdb"
 ENV REDIS_HOST="redis"
 ENV CONVERSION_HOST="convertit"
 ENV CAPTURE_HOST="screamshotter"
 ENV CUSTOM_SETTINGS_FILE="/opt/geotrek-admin/var/conf/custom.py"
-<<<<<<< HEAD
-ENV WORKERS=1
-=======
->>>>>>> 63f01f6d
 ENV TZ=UTC
 
 WORKDIR /opt/geotrek-admin
@@ -102,11 +86,6 @@
 CMD ["./manage.py", "runserver", "0.0.0.0:8000"]
 
 FROM base AS prod
-<<<<<<< HEAD
-
-ENV ENV=prod
-=======
->>>>>>> 63f01f6d
 
 COPY --chown=geotrek:geotrek --from=build /opt/venv /opt/venv
 COPY --chown=geotrek:geotrek geotrek/ geotrek/
