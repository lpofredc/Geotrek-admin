--- conflicted
+++ resolved
@@ -86,11 +86,5 @@
                  'Environment :: Web Environment',
                  'Framework :: Django',
                  'Development Status :: 5 - Production/Stable',
-<<<<<<< HEAD
-                 'Programming Language :: Python :: 3.6',
-                 'Programming Language :: Python :: 3.7',
-                 'Programming Language :: Python :: 3.8'],
-=======
                  'Programming Language :: Python :: 3'],
->>>>>>> e15fb842
 )