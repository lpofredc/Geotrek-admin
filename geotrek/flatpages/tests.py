--- conflicted
+++ resolved
@@ -213,20 +213,10 @@
         Test if synced flatpages are filtered by portal
         '''
         management.call_command('sync_rando', settings.SYNC_RANDO_ROOT, url='http://localhost:8000',
-<<<<<<< HEAD
-                                portal=self.portal_a.name, skip_tiles=True, verbosity=0)
-        for lang in settings.MODELTRANSLATION_LANGUAGES:
-            with open(os.path.join(settings.SYNC_RANDO_ROOT, 'api', lang, 'flatpages.geojson'), 'r') as f_file:
-                flatpages = json.load(f_file)
-                self.assertEqual(len(flatpages),
-                                 FlatPage.objects.filter(portal__name__in=[self.portal_a.name, ],
-                                                         **{'published_{}'.format(lang): True}).count())
-=======
                                 portal=self.portal_b.name, skip_tiles=True, verbosity=0)
         with open(os.path.join(settings.SYNC_RANDO_ROOT, 'api/fr/flatpages.geojson'), 'r') as f_file:
             flatpages = json.load(f_file)
             self.assertEquals(len(flatpages), 0)
         with open(os.path.join(settings.SYNC_RANDO_ROOT, 'api/en/flatpages.geojson'), 'r') as f_file:
             flatpages = json.load(f_file)
-            self.assertEquals(len(flatpages), 3)
->>>>>>> d21b6bf6
+            self.assertEquals(len(flatpages), 3)