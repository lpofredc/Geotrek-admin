# SOME DESCRIPTIVE TITLE.
# Copyright (C) YEAR THE PACKAGE'S COPYRIGHT HOLDER
# This file is distributed under the same license as the PACKAGE package.
# FIRST AUTHOR <EMAIL@ADDRESS>, YEAR.
#
msgid ""
msgstr ""
"Project-Id-Version: PACKAGE VERSION\n"
"Report-Msgid-Bugs-To: \n"
<<<<<<< HEAD
"POT-Creation-Date: 2015-12-03 13:30+0000\n"
=======
"POT-Creation-Date: 2015-12-01 13:12+0000\n"
>>>>>>> 5bcb73be
"PO-Revision-Date: YEAR-MO-DA HO:MI+ZONE\n"
"Last-Translator: FULL NAME <EMAIL@ADDRESS>\n"
"Language-Team: LANGUAGE <LL@li.org>\n"
"Language: \n"
"MIME-Version: 1.0\n"
"Content-Type: text/plain; charset=UTF-8\n"
"Content-Transfer-Encoding: 8bit\n"
"Plural-Forms: nplurals=2; plural=(n > 1);\n"

msgid "Content"
msgstr "Contenu"

msgid "All"
msgstr "Tout"

msgid "Mobile"
msgstr "Mobile"

msgid "Hidden"
msgstr "Cachée"

msgid "Web"
msgstr "Web"

msgid "Title"
msgstr "Titre"

msgid "External URL"
msgstr "Lien externe"

msgid "Link to external website instead of HTML content"
msgstr "Lien vers site externe à la place du contenu HTML"

msgid "HTML content"
msgstr "Contenu HTML"

msgid "Target"
msgstr "Cible"

msgid "Source"
msgstr ""

<<<<<<< HEAD
msgid "ID order if blank"
msgstr "Ordonné par ID si nul ou équivalent"

msgid "Order"
msgstr ""

=======
>>>>>>> 5bcb73be
msgid "Flat page"
msgstr "Page statique"

msgid "Flat pages"
msgstr "Pages statiques"

msgid "Choose between external URL and HTML content"
msgstr "Choisir entre lien externe et contenu HTML"

msgid "Template 1"
msgstr "Gabarit 1"

msgid "Template 2"
msgstr "Gabarit 2"

msgid "Insert Text Here."
msgstr "Ajoutez du texte ici."

msgid "Legend, ©, firstname and author name."
msgstr "Légende, ©, prénom et nom de l\\'auteur."<|MERGE_RESOLUTION|>--- conflicted
+++ resolved
@@ -7,11 +7,7 @@
 msgstr ""
 "Project-Id-Version: PACKAGE VERSION\n"
 "Report-Msgid-Bugs-To: \n"
-<<<<<<< HEAD
 "POT-Creation-Date: 2015-12-03 13:30+0000\n"
-=======
-"POT-Creation-Date: 2015-12-01 13:12+0000\n"
->>>>>>> 5bcb73be
 "PO-Revision-Date: YEAR-MO-DA HO:MI+ZONE\n"
 "Last-Translator: FULL NAME <EMAIL@ADDRESS>\n"
 "Language-Team: LANGUAGE <LL@li.org>\n"
@@ -52,17 +48,14 @@
 msgstr "Cible"
 
 msgid "Source"
-msgstr ""
+msgstr "Source"
 
-<<<<<<< HEAD
 msgid "ID order if blank"
 msgstr "Ordonné par ID si nul ou équivalent"
 
 msgid "Order"
-msgstr ""
+msgstr "Ordre"
 
-=======
->>>>>>> 5bcb73be
 msgid "Flat page"
 msgstr "Page statique"
 
