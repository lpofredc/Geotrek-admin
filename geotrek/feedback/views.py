from django.conf import settings
from django.contrib.auth import get_user_model
from django.contrib.contenttypes.models import ContentType
from django.core.mail import send_mail
from django.urls.base import reverse
from django.utils.translation import gettext as _
from django.views.generic.list import ListView
from mapentity import views as mapentity_views
from rest_framework.decorators import action
from rest_framework.parsers import FormParser, MultiPartParser
from rest_framework.permissions import AllowAny
from rest_framework.response import Response
from rest_framework.views import APIView

from geotrek.common.mixins.api import APIViewSet
from geotrek.common.mixins.views import CustomColumnsMixin
from geotrek.common.models import Attachment, FileType
from geotrek.common.viewsets import GeotrekMapentityViewSet
from geotrek.feedback import models as feedback_models
from geotrek.feedback import serializers as feedback_serializers
from geotrek.feedback.filters import ReportFilterSet
from geotrek.feedback.forms import ReportForm


class ReportLayer(mapentity_views.MapEntityLayer):
    queryset = feedback_models.Report.objects.existing() \
        .select_related(
            "activity", "category", "problem_magnitude", "status", "related_trek", "assigned_user"
    )
    model = feedback_models.Report
    filterform = ReportFilterSet
    properties = ["email"]

    def get_queryset(self):
        qs = super().get_queryset()  # Filtered by FilterSet
        status_id = self.request.GET.get('_status_id')
        if status_id:
            qs = qs.filter(status__identifier=status_id)
        if settings.SURICATE_WORKFLOW_ENABLED and not (self.request.user.is_superuser or self.request.user.pk in list(feedback_models.WorkflowManager.objects.values_list('user', flat=True))):
            qs = qs.filter(assigned_user=self.request.user)
        return qs

    def view_cache_key(self):
        """Used by the ``view_cache_response_content`` decorator.
        """
        language = self.request.LANGUAGE_CODE
        status_id = self.request.GET.get('_status_id')
        geojson_lookup = None
        if status_id:
            latest_saved = feedback_models.Report.latest_updated_by_status(status_id)
        else:
            latest_saved = feedback_models.Report.latest_updated()
        if latest_saved:
            geojson_lookup = '%s_report_%s_%s_%s_geojson_layer' % (
                language,
                latest_saved.isoformat(),
                status_id if status_id else '',
                self.request.user.pk if settings.SURICATE_WORKFLOW_ENABLED else ''
            )
        return geojson_lookup


class ReportList(CustomColumnsMixin, mapentity_views.MapEntityList):
<<<<<<< HEAD
    queryset = (
        feedback_models.Report.objects.existing()
        .select_related(
            "activity", "category", "problem_magnitude", "status", "related_trek", "assigned_user"
        )
        .prefetch_related("attachments")
    )
    model = feedback_models.Report
    filterform = ReportFilterSet
    mandatory_columns = ['id', 'email', 'activity']
    default_extra_columns = ['category', 'status', 'date_update']

    def get_queryset(self):
        qs = super().get_queryset()  # Filtered by FilterSet
        if settings.SURICATE_WORKFLOW_ENABLED and not (self.request.user.is_superuser or self.request.user.pk in list(feedback_models.WorkflowManager.objects.values_list('user', flat=True))):
            qs = qs.filter(assigned_user=self.request.user)
        return qs


class ReportJsonList(mapentity_views.MapEntityJsonList, ReportList):
    pass
=======
    queryset = feedback_models.Report.objects.existing()\
                              .select_related("activity", "category", "problem_magnitude", "status", "related_trek")
    filterform = ReportFilterSet
    mandatory_columns = ['id', 'email', 'activity']
    default_extra_columns = ['category', 'status', 'date_update']
    searchable_columns = ['id', 'email']
>>>>>>> c10db4bb


class ReportFormatList(mapentity_views.MapEntityFormat, ReportList):
    mandatory_columns = ['id']
    default_extra_columns = [
        'email', 'activity', 'comment', 'category',
        'problem_magnitude', 'status', 'related_trek',
        'date_insert', 'date_update', 'assigned_user'
    ]


class CategoryList(mapentity_views.JSONResponseMixin, ListView):
    model = feedback_models.ReportCategory

    def get_context_data(self, **kwargs):
        return [{"id": c.id, "label": c.label} for c in self.object_list]


class FeedbackOptionsView(APIView):
    permission_classes = [
        AllowAny,
    ]

    def get(self, request, *args, **kwargs):
        categories = feedback_models.ReportCategory.objects.all()
        cat_serializer = feedback_serializers.ReportCategorySerializer(
            categories, many=True
        )
        activities = feedback_models.ReportActivity.objects.all()
        activities_serializer = feedback_serializers.ReportActivitySerializer(
            activities, many=True
        )
        magnitude_problems = feedback_models.ReportProblemMagnitude.objects.all()
        mag_serializer = feedback_serializers.ReportProblemMagnitudeSerializer(
            magnitude_problems, many=True
        )

        options = {
            "categories": cat_serializer.data,
            "activities": activities_serializer.data,
            "magnitudeProblems": mag_serializer.data,
        }

        return Response(options)


class ReportCreate(mapentity_views.MapEntityCreate):
    model = feedback_models.Report
    form_class = ReportForm

    def get_success_url(self):
        return reverse('feedback:report_list')


<<<<<<< HEAD
class ReportUpdate(mapentity_views.MapEntityUpdate):
    queryset = feedback_models.Report.objects.existing().select_related(
        "activity", "category", "problem_magnitude", "status", "related_trek"
    ).prefetch_related("attachments")
    form_class = ReportForm


class ReportViewSet(mapentity_views.MapEntityViewSet):
    """Disable permissions requirement"""

=======
class ReportViewSet(GeotrekMapentityViewSet):
>>>>>>> c10db4bb
    model = feedback_models.Report
    serializer_class = feedback_serializers.ReportSerializer
    authentication_classes = []
    permission_classes = [AllowAny]

    def get_columns(self):
        return ReportList.mandatory_columns + settings.COLUMNS_LISTS.get('feedback_view',
                                                                         ReportList.default_extra_columns)

    def get_queryset(self):
        return self.model.objects.existing().select_related(
            "activity", "category", "problem_magnitude", "status", "related_trek"
        ).prefetch_related("attachments")


class ReportAPIViewSet(APIViewSet):
    queryset = feedback_models.Report.objects.existing()\
                              .select_related("activity", "category", "problem_magnitude", "status", "related_trek")\
                              .prefetch_related("attachments")
    parser_classes = [FormParser, MultiPartParser]
    serializer_class = feedback_serializers.ReportAPISerializer
    geojson_serializer_class = feedback_serializers.ReportAPIGeojsonSerializer
    authentication_classes = []
    permission_classes = [AllowAny]

    def get_queryset(self):
        queryset = super().get_queryset()
        return queryset.select_related(
            "activity", "category", "problem_magnitude", "status", "related_trek"
        )

    @action(detail=False, methods=["post"])
    def report(self, request, lang=None):
        response = super().create(request)
        creator, created = get_user_model().objects.get_or_create(
            username="feedback", defaults={"is_active": False}
        )
        for file in request._request.FILES.values():
            Attachment.objects.create(
                filetype=FileType.objects.get_or_create(type=settings.REPORT_FILETYPE)[
                    0
                ],
                content_type=ContentType.objects.get_for_model(feedback_models.Report),
                object_id=response.data.get("id"),
                creator=creator,
                attachment_file=file,
            )
        if settings.SEND_REPORT_ACK and response.status_code == 201:
            send_mail(
                _("Geotrek : Signal a mistake"),
                _(
                    """Hello,

We acknowledge receipt of your feedback, thank you for your interest in Geotrek.

Best regards,

The Geotrek Team
http://www.geotrek.fr"""
                ),
                settings.DEFAULT_FROM_EMAIL,
                [request.data.get("email")],
            )
        return response<|MERGE_RESOLUTION|>--- conflicted
+++ resolved
@@ -61,7 +61,6 @@
 
 
 class ReportList(CustomColumnsMixin, mapentity_views.MapEntityList):
-<<<<<<< HEAD
     queryset = (
         feedback_models.Report.objects.existing()
         .select_related(
@@ -73,6 +72,7 @@
     filterform = ReportFilterSet
     mandatory_columns = ['id', 'email', 'activity']
     default_extra_columns = ['category', 'status', 'date_update']
+    searchable_columns = ['id', 'email']
 
     def get_queryset(self):
         qs = super().get_queryset()  # Filtered by FilterSet
@@ -83,14 +83,6 @@
 
 class ReportJsonList(mapentity_views.MapEntityJsonList, ReportList):
     pass
-=======
-    queryset = feedback_models.Report.objects.existing()\
-                              .select_related("activity", "category", "problem_magnitude", "status", "related_trek")
-    filterform = ReportFilterSet
-    mandatory_columns = ['id', 'email', 'activity']
-    default_extra_columns = ['category', 'status', 'date_update']
-    searchable_columns = ['id', 'email']
->>>>>>> c10db4bb
 
 
 class ReportFormatList(mapentity_views.MapEntityFormat, ReportList):
@@ -145,7 +137,6 @@
         return reverse('feedback:report_list')
 
 
-<<<<<<< HEAD
 class ReportUpdate(mapentity_views.MapEntityUpdate):
     queryset = feedback_models.Report.objects.existing().select_related(
         "activity", "category", "problem_magnitude", "status", "related_trek"
@@ -153,12 +144,9 @@
     form_class = ReportForm
 
 
-class ReportViewSet(mapentity_views.MapEntityViewSet):
+class ReportViewSet(GeotrekMapentityViewSet):
     """Disable permissions requirement"""
 
-=======
-class ReportViewSet(GeotrekMapentityViewSet):
->>>>>>> c10db4bb
     model = feedback_models.Report
     serializer_class = feedback_serializers.ReportSerializer
     authentication_classes = []
