{% extends "mapentity/mapentity_detail_attributes.html" %}
{% load i18n mapentity_tags feedback_tags %}


{% block attributes %}
    <h3>{% trans "Attributes" %}</h3>
    <table class="table-striped table-bordered table">
        <tr>
            <th>{{ report|verbose:"email" }}</th>
            <td>{{ report.email }}</td>
        </tr>
        <tr>
            <th>{{ report|verbose:"comment" }}</th>
            <td>{{ report.comment|safe|linebreaks }}</td>
        </tr>
        <tr>
            <th>{{ report|verbose:"activity" }}</th>
            <td>{{ report.activity }}</td>
        </tr>
        <tr>
            <th>{{ report|verbose:"category" }}</th>
            <td>{{ report.category }}</td>
        </tr>
        <tr>
            <th>{{ report|verbose:"problem_magnitude" }}</th>
            <td>{{ report.problem_magnitude }}</td>
        </tr>
        <tr>
            <th>{{ report|verbose:"status" }}</th>
            <td>{{ report.status }}</td>
        </tr>
        <tr>
            <th>{{ report|verbose:"related_trek" }}</th>
            <td>{{ report.related_trek }}</td>
        </tr>
<<<<<<< HEAD
        <tr>
            <th>{% trans "Districts" %}</th>
            <td>
                {% for district in report.districts %}
                    {{ district.name }}{% if not forloop.last %}, {% endif %}
                {%endfor%}
            </td>
        </tr>
        <tr>
            <th>{% trans "Cities" %}</th>
            <td>
                {% for city in report.cities %}
                    {{ city.name }}{% if not forloop.last %}, {% endif %}
                {%endfor%}
            </td>
        </tr>
        <tr>
            <th>{{ report|verbose:"assigned_user" }}</th>
            <td>{{ report.assigned_user }}</td>
        </tr>
        {% suricate_management_enabled as suricate_management_enabled %}
        {% if suricate_management_enabled %}
        <tr>
            <th>{{ report|verbose:"created_in_suricate" }}</th>
            <td>{{ report.created_in_suricate }}</td>
        <tr>
            <th>{{ report|verbose:"last_updated_in_suricate" }}</th>
            <td>{{ report.last_updated_in_suricate }}</td>
        </tr>
        <tr>
            <th>{{ report|verbose:"uid" }}</th>
            <td>{{ report.uid }}</td>
        </tr>
        <tr>
            <th>{{ report|verbose:"origin" }}</th>
            <td>{{ report.origin }}</td>
        </tr>
        <tr>
            <th>{% trans "Messages" %}</th>
            <td>
                {% for msg in report.attachedmessage_set.all %}
                    {% if forloop.first %}
                    <table>
                    <thead><th>{% trans "Text" %}</th><th>{% trans "Author" %}</th><th>{% trans "Date" %}</th></thead>
                    <tbody>
                    {% endif %}
                    <tr><td>{{ msg.content }}</td><td>{{ msg.author }}</td><td>{{ msg.date }}</td></tr>
                    {% if forloop.last %}
                    </tbody>
                    </table>
                    {% endif %}
                {% empty %}
                    <span class="none">{% trans "None" %}</span>
                {% endfor %}
            </td>
        </tr>
        {% endif %}
        {% suricate_workflow_enabled as suricate_workflow_enabled %}
        {% if suricate_workflow_enabled %}
        <tr>
            <th>{{ report|verbose:"uses_timers" }}</th>
            <td>{{ report.uses_timers }}</td>
        </tr>
        <tr>
            <th>{{ report|verbose:"locked" }}</th>
            <td>{{ report.locked }}</td>
        </tr>
=======
        {% if suricate_enabled %}
            <tr>
                <th>{{ report|verbose:"created_in_suricate" }}</th>
                <td>{{ report.created_in_suricate }}</td>
            <tr>
                <th>{{ report|verbose:"last_updated_in_suricate" }}</th>
                <td>{{ report.last_updated_in_suricate }}</td>
            </tr>
            <tr>
                <th>{{ report|verbose:"locked" }}</th>
                <td>{{ report.locked }}</td>
            </tr>
            <tr>
                <th>{{ report|verbose:"uid" }}</th>
                <td>{{ report.uid }}</td>
            </tr>
            <tr>
                <th>{% trans "Messages" %}</th>
                <td>
                    {% for msg in report.attachedmessage_set.all %}
                        {% if forloop.first %}
                        <table>
                        <thead><th>{% trans "Text" %}</th><th>{% trans "Author" %}</th><th>{% trans "Date" %}</th></thead>
                        <tbody>
                        {% endif %}
                        <tr><td>{{ msg.content|safe|linebreaks }}</td><td>{{ msg.author }}</td><td>{{ msg.date }}</td></tr>
                        {% if forloop.last %}
                        </tbody>
                        </table>
                        {% endif %}
                    {% empty %}
                        <span class="none">{% trans "None" %}</span>
                    {% endfor %}
                </td>
            </tr>
>>>>>>> 89b84703
        {% endif %}
        {% include "mapentity/trackinfo_fragment.html" %}
    </table>
    
    <table class="table">
        <tr>
            <td colspan="3">
            {% if perms.maintenance.add_intervention %}
                <h3>{% trans "Intervention" %}</h3>
                    {% with columns="name,status,stake,total_cost,date" %}
                            {% valuetable report.interventions.all columns=columns %}
                    {% endwith %}
                    {% if not suricate_workflow_enabled %}
                        <p class="spacer"></p>
                        <p class="autohide">
                            <a href="{% url 'maintenance:intervention_add' %}?target_id={{ report.pk }}&target_type={{ report.get_content_type_id }}"
                            class="btn btn-sm btn-success">
                            <i class="bi bi-plus-circle-fill"></i> {% trans "Add a new intervention" %}</a>
                        </p>
                    {% elif suricate_workflow_enabled and report.interventions.all|length == 0 and report.status.identifier == "waiting" %}
                        <p class="spacer"></p>
                        <p class="autohide">
                            <a href="{% url 'maintenance:intervention_add' %}?target_id={{ report.pk }}&target_type={{ report.get_content_type_id }}"
                            class="btn btn-sm btn-success">
                            <i class="bi bi-plus-circle-fill"></i> {% trans "Add a new intervention" %}</a>
                        </p>
                    {% endif %}
                </td>
            {% endif %}
        </tr>
    </table>

{% endblock attributes %}<|MERGE_RESOLUTION|>--- conflicted
+++ resolved
@@ -33,7 +33,6 @@
             <th>{{ report|verbose:"related_trek" }}</th>
             <td>{{ report.related_trek }}</td>
         </tr>
-<<<<<<< HEAD
         <tr>
             <th>{% trans "Districts" %}</th>
             <td>
@@ -80,7 +79,7 @@
                     <thead><th>{% trans "Text" %}</th><th>{% trans "Author" %}</th><th>{% trans "Date" %}</th></thead>
                     <tbody>
                     {% endif %}
-                    <tr><td>{{ msg.content }}</td><td>{{ msg.author }}</td><td>{{ msg.date }}</td></tr>
+                    <tr><td>{{ msg.content|safe|linebreaks }}</td><td>{{ msg.author }}</td><td>{{ msg.date }}</td></tr>
                     {% if forloop.last %}
                     </tbody>
                     </table>
@@ -101,43 +100,6 @@
             <th>{{ report|verbose:"locked" }}</th>
             <td>{{ report.locked }}</td>
         </tr>
-=======
-        {% if suricate_enabled %}
-            <tr>
-                <th>{{ report|verbose:"created_in_suricate" }}</th>
-                <td>{{ report.created_in_suricate }}</td>
-            <tr>
-                <th>{{ report|verbose:"last_updated_in_suricate" }}</th>
-                <td>{{ report.last_updated_in_suricate }}</td>
-            </tr>
-            <tr>
-                <th>{{ report|verbose:"locked" }}</th>
-                <td>{{ report.locked }}</td>
-            </tr>
-            <tr>
-                <th>{{ report|verbose:"uid" }}</th>
-                <td>{{ report.uid }}</td>
-            </tr>
-            <tr>
-                <th>{% trans "Messages" %}</th>
-                <td>
-                    {% for msg in report.attachedmessage_set.all %}
-                        {% if forloop.first %}
-                        <table>
-                        <thead><th>{% trans "Text" %}</th><th>{% trans "Author" %}</th><th>{% trans "Date" %}</th></thead>
-                        <tbody>
-                        {% endif %}
-                        <tr><td>{{ msg.content|safe|linebreaks }}</td><td>{{ msg.author }}</td><td>{{ msg.date }}</td></tr>
-                        {% if forloop.last %}
-                        </tbody>
-                        </table>
-                        {% endif %}
-                    {% empty %}
-                        <span class="none">{% trans "None" %}</span>
-                    {% endfor %}
-                </td>
-            </tr>
->>>>>>> 89b84703
         {% endif %}
         {% include "mapentity/trackinfo_fragment.html" %}
     </table>
