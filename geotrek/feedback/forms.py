--- conflicted
+++ resolved
@@ -1,7 +1,4 @@
-<<<<<<< HEAD
-=======
 from crispy_forms.layout import Div
->>>>>>> e068c484
 from django.conf import settings
 from django.forms.fields import CharField
 from django.forms.widgets import HiddenInput, Textarea
@@ -22,22 +19,6 @@
     'late_resolution': ['late_resolution'],
     'late_intervention': ['late_intervention'],
     'solved_intervention': ['resolved', 'solved_intervention'],
-    'resolved': ['resolved']
-}
-
-from .models import Report, ReportStatus, TimerEvent
-
-# This dict stores constraints for status changes in management workflow
-# {'current_status': ['allowed_next_status', 'other_allowed_status']}
-# Empty status should not be changed from this form
-SURICATE_MANAGEMENT_WORKFLOW = {
-    'filed': ['classified', 'filed'],
-    'classified': ['classified'],
-    'waiting': ['waiting'],
-    'programmed': ['programmed'],
-    'resolution_late': ['resolution_late'],
-    'intervention_late': ['intervention_late'],
-    'intervention_solved': ['resolved', 'intervention_solved'],
     'resolved': ['resolved']
 }
 
@@ -80,11 +61,7 @@
         if settings.SURICATE_MANAGEMENT_ENABLED:
             if self.instance.pk:
                 # Store current status
-<<<<<<< HEAD
-                self.old_status_id = self.instance.status.suricate_id
-=======
                 self.old_status_id = self.instance.status.identifier
->>>>>>> e068c484
                 # Hide fields that are handled automatically in Management mode
                 self.fields["geom"].widget = HiddenInput()
                 self.fields["email"].widget = HiddenInput()
@@ -94,15 +71,9 @@
                 self.fields["problem_magnitude"].widget = HiddenInput()
                 # Add fields that are used in Management mode
                 # status
-<<<<<<< HEAD
-                next_statuses = SURICATE_MANAGEMENT_WORKFLOW[self.instance.status.suricate_id]
-                self.fields["status"].empty_label = None
-                self.fields["status"].queryset = ReportStatus.objects.filter(suricate_id__in=next_statuses)
-=======
                 next_statuses = SURICATE_MANAGEMENT_WORKFLOW[self.instance.status.identifier]
                 self.fields["status"].empty_label = None
                 self.fields["status"].queryset = ReportStatus.objects.filter(identifier__in=next_statuses)
->>>>>>> e068c484
                 # assigned_user
                 if self.old_status_id != 'filed':
                     self.fields["assigned_user"].widget = HiddenInput()
@@ -133,11 +104,7 @@
             if self.old_status_id == 'filed' and 'assigned_user' in self.changed_data:
                 msg = self.cleaned_data.get('message_supervisor', "")
                 report.notify_assigned_user(msg)
-<<<<<<< HEAD
-                waiting_status = ReportStatus.objects.get(suricate_id='waiting')
-=======
                 waiting_status = ReportStatus.objects.get(identifier='waiting')
->>>>>>> e068c484
                 report.status = waiting_status
                 report.save()
                 report.lock_in_suricate()
@@ -145,10 +112,6 @@
             if 'status' in self.changed_data or 'assigned_user' in self.changed_data:
                 msg = self.cleaned_data.get('message_sentinel', "")
                 report.send_notifications_on_status_change(self.old_status_id, msg)
-<<<<<<< HEAD
-            if 'status' in self.changed_data and self.old_status_id == 'intervention_solved':
-=======
             if 'status' in self.changed_data and self.old_status_id == 'solved_intervention':
->>>>>>> e068c484
                 report.unlock_in_suricate()
         return report