--- conflicted
+++ resolved
@@ -52,7 +52,6 @@
         form.save()
         self.assertQuerysetEqual(self.course.ratings.all(), [])
 
-<<<<<<< HEAD
     def test_points_reference(self):
         form = CourseForm(user=self.user, instance=self.course, data={
             'name_en': 'Course',
@@ -63,14 +62,13 @@
         self.assertTrue(form.is_valid())
         created = form.save()
         self.assertEqual(len(created.points_reference), 1)
-=======
+
     def test_form_init(self):
         site = SiteFactory()
         course = CourseFactory()
         course.parent_sites.set([site])
         form = CourseForm(user=self.user, instance=course)
         self.assertEqual(form.initial['parent_sites'], [site])
->>>>>>> 2c1c9b66
 
 
 class CourseItinerancyTestCase(TestCase):
