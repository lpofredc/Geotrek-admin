import os
import shutil
import tempfile
from copy import deepcopy
from io import StringIO
from unittest import mock

from django.conf import settings
from django.contrib.auth.models import Permission, User
from django.contrib.contenttypes.models import ContentType
from django.contrib.gis.geos import Point
from django.core.files import File
from django.core.files.uploadedfile import SimpleUploadedFile
from django.test import TestCase
from django.test.utils import override_settings
from django.urls import reverse
from geotrek.common.views import HDViewPointViewSet
from mapentity.tests.factories import SuperUserFactory, UserFactory
from mapentity.views.generic import MapEntityList

import geotrek.trekking.parsers  # noqa
from geotrek.common.forms import HDViewPointAnnotationForm
from geotrek.common.mixins.views import CustomColumnsMixin
from geotrek.common.models import FileType, HDViewPoint
from geotrek.common.parsers import Parser
from geotrek.common.tasks import import_datas, launch_sync_rando
from geotrek.common.tests.factories import (HDViewPointFactory, LicenseFactory,
                                            TargetPortalFactory)
from geotrek.common.utils.testdata import get_dummy_uploaded_image
from geotrek.core.models import Path
from geotrek.trekking.models import Trek
from geotrek.trekking.tests.factories import TrekFactory


class DocumentPublicPortalTest(TestCase):
    @classmethod
    def setUpTestData(cls):
        cls.portal_1 = TargetPortalFactory.create()
        cls.portal_2 = TargetPortalFactory.create()
        cls.trek = TrekFactory.create()
        cls.trek.portal.add(cls.portal_1)

    def init_temp_directory(self):
        settings_template = deepcopy(settings.TEMPLATES)

        dirs = list(settings_template[1]['DIRS'])
        self.temp_directory = tempfile.mkdtemp()
        shutil.copytree(os.path.join('geotrek', 'common', 'tests', 'data', 'templates_portal', 'trekking'),
                        os.path.join(self.temp_directory, 'trekking'))
        shutil.move(os.path.join(self.temp_directory, 'trekking', 'portal'),
                    os.path.join(self.temp_directory, 'trekking', f'portal_{self.portal_1.pk}'))
        dirs[0] = self.temp_directory
        new_dir_template = tuple(dirs)
        settings_template[1]['DIRS'] = new_dir_template
        return settings_template

    @mock.patch('mapentity.helpers.requests.get')
    def test_trek_document_portal(self, mock_request_get):
        mock_request_get.return_value.status_code = 200
        mock_request_get.return_value.content = b'xxx'

        with override_settings(TEMPLATES=self.init_temp_directory()):
            response = self.client.get(reverse('trekking:trek_printable', kwargs={'lang': 'fr', 'pk': self.trek.pk,
                                                                                  'slug': self.trek.slug,
                                                                                  }), {'portal': self.portal_1.pk})

        self.assertEqual(response.status_code, 200)
        self.assertTemplateUsed(response, template_name=f'trekking/portal_{self.portal_1.pk}/trek_public_pdf.css')
        self.assertTemplateUsed(response, template_name=f'trekking/portal_{self.portal_1.pk}/trek_public_pdf.html')
        self.assertTemplateUsed(response, template_name='trekking/trek_public_pdf.html')
        self.assertTemplateUsed(response, template_name='trekking/trek_public_pdf_base.html')

    @mock.patch('mapentity.helpers.requests.get')
    def test_trek_document_booklet_portal(self, mock_request_get):
        mock_request_get.return_value.status_code = 200
        mock_request_get.return_value.content = b'xxx'

        with override_settings(TEMPLATES=self.init_temp_directory()):
            response = self.client.get(reverse('trekking:trek_booklet_printable',
                                               kwargs={'lang': 'fr', 'pk': self.trek.pk,
                                                       'slug': self.trek.slug,
                                                       }), {'portal': self.portal_1.pk})

        self.assertEqual(response.status_code, 200)
        self.assertTemplateUsed(response,
                                template_name=f'trekking/portal_{self.portal_1.pk}/trek_public_booklet_pdf.html')
        self.assertTemplateUsed(response, template_name='trekking/trek_public_booklet_pdf.html')
        self.assertTemplateUsed(response, template_name='trekking/trek_public_pdf_base.html')

    @mock.patch('mapentity.helpers.requests.get')
    def test_trek_document_wrong_portal(self, mock_request_get):
        mock_request_get.return_value.status_code = 200
        mock_request_get.return_value.content = b'xxx'

        with override_settings(TEMPLATES=self.init_temp_directory()):
            response = self.client.get(reverse('trekking:trek_printable', kwargs={'lang': 'fr', 'pk': self.trek.pk,
                                                                                  'slug': self.trek.slug,
                                                                                  }), {'portal': self.portal_2.pk})

        self.assertEqual(response.status_code, 200)
        self.assertTemplateNotUsed(response, template_name=f'trekking/portal_{self.portal_1.pk}/trek_public_pdf.css')
        self.assertTemplateNotUsed(response, template_name=f'trekking/portal_{self.portal_1.pk}/trek_public_pdf.html')
        self.assertTemplateUsed(response, template_name='trekking/trek_public_pdf.html')
        self.assertTemplateUsed(response, template_name='trekking/trek_public_pdf_base.html')


class ViewsTest(TestCase):
    @classmethod
    def setUpTestData(cls):
        cls.user = UserFactory.create(username='homer', password='dooh')

    def setUp(self):
        self.client.force_login(user=self.user)

    def test_settings_json(self):
        url = reverse('common:settings_json')
        response = self.client.get(url)
        self.assertEqual(response.status_code, 200)

    def test_admin_check_extents(self):
        url = reverse('common:check_extents')
        response = self.client.get(url)
        self.assertEqual(response.status_code, 302)
        self.user.is_superuser = True
        self.user.save()
        response = self.client.get(url)
        self.assertEqual(response.status_code, 200)

    @override_settings(COLUMNS_LISTS={})
    @mock.patch('geotrek.common.mixins.views.logger')
    def test_custom_columns_mixin_error_log(self, mock_logger):
        # Create view where columns fields are omitted
        class MissingColumns(CustomColumnsMixin, MapEntityList):
            model = Path

        MissingColumns()
        # Assert logger raises error message
        message = "Cannot build columns for class MissingColumns.\nPlease define on this class either : \n  - a field 'columns'\nOR \n  - two fields 'mandatory_columns' AND 'default_extra_columns'"
        mock_logger.error.assert_called_with(message)


class ViewsImportTest(TestCase):
    @classmethod
    def setUpTestData(cls):
        cls.user = UserFactory.create(username='homer', password='dooh')

    def setUp(self):
        self.client.force_login(user=self.user)

    def test_import_form_access(self):
        url = reverse('common:import_dataset')
        response = self.client.get(url)
        self.assertEqual(response.status_code, 200)
        self.assertContains(response, 'Cities')

    def test_import_form_access_other_language(self):
        url = reverse('common:import_dataset')
        response = self.client.get(url, HTTP_ACCEPT_LANGUAGE='fr')
        self.assertEqual(response.status_code, 200)
        self.assertContains(response, 'Communes')

    def test_import_update_access(self):
        url = reverse('common:import_update_json')
        response = self.client.get(url)
        self.assertEqual(response.status_code, 200)

    def test_import_from_file_good_zip_file(self):
        self.user.is_superuser = True
        self.user.save()

        with open('geotrek/common/tests/data/test.zip', 'rb') as real_archive:
            url = reverse('common:import_dataset')
            choices = {choice: id_choice for id_choice, choice in
                       self.client.get(url).context['form'].fields['parser'].choices}
            response_real = self.client.post(
                url, {
                    'upload-file': 'Upload',
                    'with-file-parser': choices['Cities'],
                    'with-file-file': real_archive,
                    'with-file-encoding': 'UTF-8'
                }
            )
            self.assertEqual(response_real.status_code, 200)
            self.assertNotContains(response_real, "File must be of ZIP type.")

    @mock.patch('geotrek.common.tasks.current_task')
    @mock.patch('geotrek.common.tasks.import_datas.delay')
    @mock.patch('sys.stdout', new_callable=StringIO)
    def test_import_from_file_good_geojson_file(self, mocked_stdout, mocked, mocked_current_task):
        self.user.is_superuser = True
        self.user.save()
        FileType.objects.create(type="Photographie")
        mocked.side_effect = import_datas
        mocked_current_task.request.id = '1'
        with open('geotrek/common/tests/data/test.geojson', 'rb') as geojson:
            url = reverse('common:import_dataset')
            resp = self.client.get(url)
            self.assertEqual(resp.status_code, 200)
            self.assertIn("id_with-file-file", resp.content.decode("utf-8"))
            choices = {choice: id_choice for id_choice, choice in
                       self.client.get(url).context['form'].fields['parser'].choices}
            response_real = self.client.post(
                url, {
                    'upload-file': 'Upload',
                    'with-file-parser': choices['Import trek'],
                    'with-file-file': geojson,
                    'with-file-encoding': 'UTF-8'
                }
            )
            self.assertEqual(response_real.status_code, 200)
        self.assertEqual(Trek.objects.count(), 1)

    @mock.patch('geotrek.common.tasks.import_datas.delay')
    def test_import_from_file_bad_file(self, mocked):
        self.user.is_superuser = True
        self.user.save()

        Parser.label = "Test"

        fake_archive = SimpleUploadedFile(
            "file.doc", b"file_content", content_type="application/msword")
        url = reverse('common:import_dataset')
        choices = {choice: id_choice for id_choice, choice in
                   self.client.get(url).context['form'].fields['parser'].choices}
        response_fake = self.client.post(
            url, {
                'upload-file': 'Upload',
                'with-file-parser': choices['Cities'],
                'with-file-file': fake_archive,
                'with-file-encoding': 'UTF-8'
            }
        )
        self.assertEqual(response_fake.status_code, 200)
        self.assertEqual(mocked.call_count, 1)

        Parser.label = None

    def test_import_form_no_parser_no_superuser(self):
        self.user.is_superuser = False
        self.user.save()

        real_archive = open('geotrek/common/tests/data/test.zip', 'rb+')
        url = reverse('common:import_dataset')

        response_real = self.client.post(
            url, {
                'upload-file': 'Upload',
                'with-file-parser': '1',
                'with-file-file': real_archive,
                'with-file-encoding': 'UTF-8'
            }
        )
        self.assertEqual(response_real.status_code, 200)
        self.assertNotContains(response_real, '<form  method="post"')

    def test_import_from_web_bad_parser(self):
        self.user.is_superuser = True
        self.user.save()

        url = reverse('common:import_dataset')

        response_real = self.client.post(
            url, {
                'import-web': 'Upload',
                'without-file-parser': '99',
            }
        )
        self.assertEqual(response_real.status_code, 200)
        self.assertContains(response_real, "Select a valid choice. 99 is not one of the available choices.")
        # There is no parser available for user not superuser

    def test_import_from_web_good_parser(self):
        self.user.is_superuser = True
        self.user.save()

        url = reverse('common:import_dataset')
        real_key = self.client.get(url).context['form_without_file'].fields['parser'].choices[0][0]
        response_real = self.client.post(
            url, {
                'import-web': 'Upload',
                'without-file-parser': real_key,
            }
        )
        self.assertEqual(response_real.status_code, 200)
        self.assertNotContains(response_real, "Select a valid choice. {real_key} "
                                              "is not one of the available choices.".format(real_key=real_key))


class SyncRandoViewTest(TestCase):
    @classmethod
    def setUpTestData(cls):
        cls.super_user = SuperUserFactory.create(username='admin', password='super')
        cls.simple_user = User.objects.create_user(username='homer', password='doooh')

    def setUp(self):
        if os.path.exists(os.path.join(settings.TMP_DIR, 'sync_rando', 'tmp_sync')):
            shutil.rmtree(os.path.join(settings.TMP_DIR, 'sync_rando', 'tmp_sync'))

    def test_get_sync_superuser(self):
        self.client.login(username='admin', password='super')
        response = self.client.get(reverse('common:sync_randos_view'))
        self.assertEqual(response.status_code, 200)

    def test_post_sync_superuser(self):
        """
        test if sync can be launched by superuser post
        """
        self.client.login(username='admin', password='super')
        response = self.client.post(reverse('common:sync_randos'), data={})
        self.assertRedirects(response, '/commands/syncview')

    def test_get_sync_simpleuser(self):
        self.client.login(username='homer', password='doooh')
        response = self.client.get(reverse('common:sync_randos_view'))
        self.assertRedirects(response, '/login/?next=/commands/syncview')

    def test_post_sync_simpleuser(self):
        """
        test if sync can be launched by simple user post
        """
        self.client.login(username='homer', password='doooh')
        response = self.client.post(reverse('common:sync_randos'), data={})
        self.assertRedirects(response, '/login/?next=/commands/sync')

    def test_get_sync_states_superuser(self):
        self.client.login(username='admin', password='super')
        response = self.client.post(reverse('common:sync_randos_state'), data={})
        self.assertEqual(response.status_code, 200)
        self.assertEqual(response.content, b'[]')

    def test_get_sync_states_simpleuser(self):
        self.client.login(username='homer', password='doooh')
        response = self.client.post(reverse('common:sync_randos_state'), data={})
        self.assertRedirects(response, '/login/?next=/commands/statesync/')

    @mock.patch('sys.stdout', new_callable=StringIO)
    @override_settings(CELERY_ALWAYS_EAGER=False,
                       SYNC_RANDO_ROOT=os.path.join(settings.TMP_DIR, 'sync_rando', 'tmp_sync'),
                       SYNC_RANDO_OPTIONS={'url': 'http://localhost:8000',
                                           'skip_tiles': True, 'skip_pdf': True,
                                           'skip_dem': True, 'skip_profile_png': True})
    def test_get_sync_rando_states_superuser_with_sync_rando(self, mocked_stdout):
        if os.path.exists(os.path.join(settings.TMP_DIR, 'sync_rando', 'tmp_sync')):
            shutil.rmtree(os.path.join(settings.TMP_DIR, 'sync_rando', 'tmp_sync'))
        self.client.login(username='admin', password='super')
        launch_sync_rando.apply()
        response = self.client.post(reverse('common:sync_randos_state'), data={})
        self.assertEqual(response.status_code, 200)
        self.assertIn(b'"infos": "Sync ended"', response.content)

    @mock.patch('sys.stdout', new_callable=StringIO)
    @mock.patch('geotrek.common.management.commands.sync_rando.Command.handle', return_value=None,
                side_effect=Exception('This is a test'))
    @override_settings(CELERY_ALWAYS_EAGER=False,
                       SYNC_RANDO_ROOT=os.path.join(settings.TMP_DIR, 'sync_rando', 'tmp_sync'),
                       SYNC_RANDO_OPTIONS={'url': 'http://localhost:8000',
                                           'skip_tiles': True, 'skip_pdf': True,
                                           'skip_dem': True, 'skip_profile_png': True})
    def test_get_sync_rando_states_superuser_with_sync_mobile_fail(self, mocked_stdout, command):
        self.client.login(username='admin', password='super')
        launch_sync_rando.apply()
        response = self.client.post(reverse('common:sync_randos_state'), data={})
        self.assertEqual(response.status_code, 200)
        self.assertIn(b'"exc_message": "This is a test"', response.content)

    @mock.patch('sys.stdout', new_callable=StringIO)
    @mock.patch('geotrek.trekking.models.Trek.prepare_map_image')
    @mock.patch('landez.TilesManager.tile', return_value=b'I am a png')
    @override_settings(SYNC_RANDO_ROOT=os.path.join(settings.TMP_DIR, 'sync_rando', 'tmp_sync'),
                       SYNC_RANDO_OPTIONS={'url': 'http://localhost:8000', 'skip_tiles': False,
                                           'skip_pdf': False,
                                           'skip_dem': False, 'skip_profile_png': False})
    def test_launch_sync_rando(self, mock_tile, mock_map_image, mocked_stdout):
        task = launch_sync_rando.apply()
        log = mocked_stdout.getvalue()
        self.assertIn("Done", log)
        self.assertEqual(task.status, "SUCCESS")

    @mock.patch('geotrek.common.management.commands.sync_rando.Command.handle', return_value=None,
                side_effect=Exception('This is a test'))
    @mock.patch('sys.stdout', new_callable=StringIO)
    def test_launch_sync_rando_fail(self, mocked_stdout, command):
        task = launch_sync_rando.apply()
        log = mocked_stdout.getvalue()
        self.assertNotIn("Done", log)
        self.assertNotIn('Sync ended', log)
        self.assertEqual(task.status, "FAILURE")

    @mock.patch('geotrek.common.management.commands.sync_rando.Command.handle', return_value=None,
                side_effect=Exception('This is a test'))
    @override_settings(SYNC_RANDO_ROOT=os.path.join(settings.TMP_DIR, 'sync_rando', 'tmp_sync'))
    @mock.patch('sys.stdout', new_callable=StringIO)
    def test_launch_sync_rando_no_rando_root(self, mocked_stdout, command):
        if os.path.exists(os.path.join(settings.TMP_DIR, 'sync_rando', 'tmp_sync')):
            shutil.rmtree(os.path.join(settings.TMP_DIR, 'sync_rando', 'tmp_sync'))
        task = launch_sync_rando.apply()
        log = mocked_stdout.getvalue()
        self.assertNotIn("Done", log)
        self.assertNotIn('Sync rando ended', log)
        self.assertEqual(task.status, "FAILURE")

    def tearDown(self):
        if os.path.exists(os.path.join(settings.TMP_DIR, 'sync_rando')):
            shutil.rmtree(os.path.join(settings.TMP_DIR, 'sync_rando'))


class HDViewPointViewTest(TestCase):
    @classmethod
    def setUpTestData(cls):
        # Create objects
        cls.trek = TrekFactory(published=False)
        cls.license = LicenseFactory()
        # Create user with proper permissions
        cls.user_perm = UserFactory.create()
        add_perm = Permission.objects.get(codename="add_hdviewpoint")
        read_perm = Permission.objects.get(codename="read_hdviewpoint")
        update_perm = Permission.objects.get(codename="change_hdviewpoint")
        delete_perm = Permission.objects.get(codename="delete_hdviewpoint")
        cls.user_perm.user_permissions.add(add_perm, read_perm, update_perm, delete_perm)
        # Prepare access to test image
        cls.directory = os.path.join(os.path.dirname(os.path.realpath(__file__)), 'data')
        cls.files = [f for f in os.listdir(cls.directory)]

    def test_crud_view(self):
        """
        Test CRUD rights and views for HD View Point object
        """
        self.client.force_login(user=self.user_perm)
        # Test create view
        response = self.client.get('%s?object_id=%s&content_type=%s' % (HDViewPoint.get_add_url(),
                                                                        self.trek.pk,
                                                                        ContentType.objects.get_for_model(Trek).pk
                                                                        )
                                   )
        self.assertEqual(response.status_code, 200)
        img = get_dummy_uploaded_image()
        data = {
            'picture': img,
            'title_en': "Un titre",
            'author': "Someone",
            'legend_en': "Something",
            'geom': "SRID=2154;POINT(0 0)",
            "license": self.license.pk
        }
        response = self.client.post('%s?object_id=%s&content_type=%s' % (HDViewPoint.get_add_url(),
                                                                         self.trek.pk,
                                                                         ContentType.objects.get_for_model(Trek).pk
                                                                         ),
                                    data)
        vp = HDViewPoint.objects.first()
        self.assertEqual(response.status_code, 302)
        self.assertEqual(self.trek, vp.content_object)
        self.assertIn("dummy_img", vp.picture.name)
        self.assertEqual(vp.title, "Un titre")
        self.assertEqual(vp.author, "Someone")
        self.assertEqual(vp.legend, "Something")
        self.assertEqual(vp.license, self.license)
        self.assertEqual(vp.geom, Point((0, 0), srid=2154))
        # TODO assert annotations

        # Test Update view
        response = self.client.get(vp.get_update_url())
        self.assertEqual(response.status_code, 200)
        img = get_dummy_uploaded_image()
        data = {
            'picture': img,
            'title_en': "Un titre",
            'author_en': "Someone",
            'legend_en': "Something else",
            'geom': "SRID=2154;POINT(0 0)"
        }
        response = self.client.post(vp.get_update_url(), data)
        self.assertRedirects(response, f"/hdviewpoint/{vp.pk}/", status_code=302, target_status_code=200, msg_prefix='', fetch_redirect_response=True)
        vp = HDViewPoint.objects.first()
        self.assertEqual(vp.legend, "Something else")
        self.assertEqual(vp.license, None)

        # Test detail view
        response = self.client.get(vp.get_detail_url())
        self.assertIn(b"Un titre", response.content)

        # Test delete view
        vp = HDViewPoint.objects.first()
        response = self.client.post(vp.get_delete_url(), {}, follow=True)
        self.assertEqual(response.status_code, 200)
        self.assertEqual(HDViewPoint.objects.count(), 0)

    def test_tiles_view(self):
        """
        Test access rights for HD View Point tile endpoint
        """
        # Create HD View point with a dummy image
        self.path = os.path.join(self.directory, 'empty_image.jpg')
        self.assertEqual(os.path.getsize(self.path), 18438)
        viewpoint = HDViewPointFactory.create(
            object_id=self.trek.pk,
            content_type=ContentType.objects.get_for_model(Trek)
        )
        with open(self.path, 'rb') as picto_file:
            viewpoint.picture = File(picto_file, name="empty_image.jpg")
            viewpoint.save()

        # Test unlogged user cannot access HD View Point tiles
        tile_url = viewpoint.get_picture_tile_url(x=0, y=0, z=0)
        response = self.client.get(tile_url)
        self.assertEqual(response.status_code, 403)

        # Test unlogged user can access HD View Point tiles if related trek is published
        self.trek.published = True
        self.trek.save()
        response = self.client.get(tile_url)
        self.assertEqual(response.status_code, 200)
        self.trek.published = False  # Revert to previous state
        self.trek.save()

        # Test logged in user can access HD View Point tiles
        self.client.force_login(user=self.user_perm)
        response = self.client.get(tile_url)
        self.assertEqual(response.status_code, 200)

    def test_annotate_view(self):
        """
        Test annotations form view contains form and title
        """
        self.client.force_login(user=self.user_perm)
        vp = HDViewPointFactory(content_object=self.trek)
        response = self.client.get(vp.get_annotate_url())
        self.assertEqual(response.status_code, 200)
        self.assertIsInstance(response.context['form'], HDViewPointAnnotationForm)

    def test_viewset(self):
        self.client.force_login(user=self.user_perm)
        vp = HDViewPointFactory(content_object=self.trek)
<<<<<<< HEAD
=======
        qs = HDViewPointAPIViewSet().get_queryset()
        transformed_geom = vp.geom.transform(settings.API_SRID, clone=True)
        api_geom = qs.first().api_geom
        self.assertAlmostEqual(api_geom.x, transformed_geom.x)
        self.assertAlmostEqual(api_geom.y, transformed_geom.y)

    def test_viewset(self):
        self.client.force_login(user=self.user_perm)
        vp = HDViewPointFactory(content_object=self.trek)
>>>>>>> 239da32a
        response = self.client.get(reverse('common:hdviewpoint-drf-detail', kwargs={'pk': vp.pk, 'format': 'geojson'}))
        self.assertEqual(response.status_code, 200)
        self.assertIn('id', response.json().get('properties'))
        self.assertIn('title', response.json().get('properties'))<|MERGE_RESOLUTION|>--- conflicted
+++ resolved
@@ -14,7 +14,7 @@
 from django.test import TestCase
 from django.test.utils import override_settings
 from django.urls import reverse
-from geotrek.common.views import HDViewPointViewSet
+from geotrek.common.views import HDViewPointAPIViewSet
 from mapentity.tests.factories import SuperUserFactory, UserFactory
 from mapentity.views.generic import MapEntityList
 
@@ -531,8 +531,6 @@
     def test_viewset(self):
         self.client.force_login(user=self.user_perm)
         vp = HDViewPointFactory(content_object=self.trek)
-<<<<<<< HEAD
-=======
         qs = HDViewPointAPIViewSet().get_queryset()
         transformed_geom = vp.geom.transform(settings.API_SRID, clone=True)
         api_geom = qs.first().api_geom
@@ -542,7 +540,6 @@
     def test_viewset(self):
         self.client.force_login(user=self.user_perm)
         vp = HDViewPointFactory(content_object=self.trek)
->>>>>>> 239da32a
         response = self.client.get(reverse('common:hdviewpoint-drf-detail', kwargs={'pk': vp.pk, 'format': 'geojson'}))
         self.assertEqual(response.status_code, 200)
         self.assertIn('id', response.json().get('properties'))
