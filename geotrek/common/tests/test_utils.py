--- conflicted
+++ resolved
@@ -1,25 +1,12 @@
-<<<<<<< HEAD
 import os
-from unittest import mock
 
 from django.conf import settings
-=======
->>>>>>> a58206f6
 from django.contrib.gis.geos import Point
 from django.test import TestCase, override_settings
 
-from geotrek.common.parsers import Parser
+from ..parsers import Parser
 from ..utils import sql_extent, uniquify, format_coordinates, spatial_reference
-<<<<<<< HEAD
 from ..utils.import_celery import create_tmp_destination, subclasses
-from ..utils.postgresql import debug_pg_notices
-=======
-from ..utils.import_celery import (create_tmp_destination,
-                                   subclasses,
-                                   )
-
-from geotrek.common.parsers import Parser
->>>>>>> a58206f6
 
 
 class UtilsTest(TestCase):
