--- conflicted
+++ resolved
@@ -1,9 +1,4 @@
 # -*- encoding: utf-8 -*-
-<<<<<<< HEAD
-import os
-=======
-
->>>>>>> 04b1d030
 from django.core.exceptions import ImproperlyConfigured
 from django.test import TestCase
 
@@ -21,36 +16,4 @@
         if hasattr(check_srid_has_meter_unit, '_checked'):
             delattr(check_srid_has_meter_unit, '_checked')
         with self.settings(SRID=2154):
-<<<<<<< HEAD
-            check_srid_has_meter_unit()
-
-
-class EnvIniTests(TestCase):
-    ini_file = os.path.join('conf.ini')
-
-    def setUp(self):
-        with open(self.ini_file, 'w') as f:
-            f.write("""[settings]\nkey = value\nkeyint = 3\nlist = a, b,c\nfloats = 0.4 ,1.3""")
-        self.envini = EnvIniReader(self.ini_file)
-        os.environ['KEYINT'] = '4'
-
-    def test_existing_key(self):
-        self.assertEqual(self.envini.get('key'), 'value')
-        self.assertEqual(self.envini.get('keyint'), '4')
-        self.assertEqual(self.envini.get('keyint', env=False), '3')
-
-    def test_missing_key(self):
-        self.assertEqual(self.envini.get('unknown', 'void'), 'void')
-        self.assertEqual(self.envini.get('unknown', None), None)
-        self.assertRaises(ImproperlyConfigured, self.envini.get, 'unknown')
-
-    def test_helpers(self):
-        self.assertEqual(self.envini.getint('keyint'), 4)
-        self.assertEqual(self.envini.getstrings('list'), ['a', 'b', 'c'])
-        self.assertEqual(self.envini.getfloats('floats'), [0.4, 1.3])
-
-    def tearDown(self):
-        os.remove(self.ini_file)
-=======
             self.assertRaises(check_srid_has_meter_unit)
->>>>>>> 04b1d030
