# -*- encoding: utf-8 -*-
import os
import re
import requests
from requests.auth import HTTPBasicAuth
import xlrd
import xml.etree.ElementTree as ET
from functools import reduce
from urllib import request as urllib2
from collections import Iterable

from ftplib import FTP
from os.path import dirname
from urllib.parse import urlparse

from django.db import models, connection
from django.db.utils import DatabaseError
from django.contrib.auth import get_user_model
from django.contrib.gis.gdal import DataSource, GDALException, CoordTransform
from django.core.files.base import ContentFile
from django.template.loader import render_to_string
from django.utils import translation
from django.utils.translation import ugettext as _
from django.utils.encoding import force_text
from django.conf import settings
from paperclip.models import attachment_upload

from geotrek.authent.models import default_structure
from geotrek.common.models import FileType, Attachment

if 'modeltranslation' in settings.INSTALLED_APPS:
    from modeltranslation.fields import TranslationField
    from modeltranslation.translator import translator, NotRegistered


class ImportError(Exception):
    pass


class GlobalImportError(ImportError):
    pass


class RowImportError(ImportError):
    pass


class ValueImportError(ImportError):
    pass


class Parser(object):
    label = None
    model = None
    filename = None
    url = None
    simplify_tolerance = 0  # meters
    update_only = False
    delete = False
    duplicate_eid_allowed = False
    warn_on_missing_fields = False
    warn_on_missing_objects = False
    separator = '+'
    eid = None
    fields = None
    m2m_fields = {}
    constant_fields = {}
    m2m_constant_fields = {}
    non_fields = {}
    natural_keys = {}
    field_options = {}

    def __init__(self, progress_cb=None, user=None, encoding='utf8'):
        self.warnings = {}
        self.line = 0
        self.nb_success = 0
        self.nb_created = 0
        self.nb_updated = 0
        self.nb_unmodified = 0
        self.progress_cb = progress_cb
        self.user = user
        self.structure = user and user.profile.structure or default_structure()
        self.encoding = encoding

        try:
            mto = translator.get_options_for_model(self.model)
        except NotRegistered:
            self.translated_fields = []
        else:
            self.translated_fields = mto.fields.keys()

        if self.fields is None:
            self.fields = {
                f.name: force_text(f.verbose_name)
                for f in self.model._meta.fields
                if not isinstance(f, TranslationField)
            }
            self.m2m_fields = {
                f.name: force_text(f.verbose_name)
                for f in self.model._meta.many_to_many
            }

    def normalize_field_name(self, name):
        return name.upper()

    def normalize_src(self, src):
        if not isinstance(src, str) and isinstance(src, Iterable):
            return [self.normalize_field_name(subsrc) for subsrc in src]
        else:
            return self.normalize_field_name(src)

    def add_warning(self, msg):
        key = _("Line {line}".format(line=self.line))
        warnings = self.warnings.setdefault(key, [])
        warnings.append(msg)

    def get_part(self, dst, src, val):
        if not src:
            return val
        if val is None:
            return None
        if '.' in src:
            part, left = src.split('.', 1)
        else:
            part, left = src, ''
        try:
            value = int(part)
            return self.get_part(dst, left, val[value])
        except ValueError:
            if part == '*':
                return [self.get_part(dst, left, subval) for subval in val]
            else:
                return self.get_part(dst, left, val[part])

    def get_val(self, row, dst, src):
        if not isinstance(src, str) and isinstance(src, Iterable):
            val = []
            for subsrc in src:
                try:
                    val.append(self.get_val(row, dst, subsrc))
                except ValueImportError as warning:
                    if self.warn_on_missing_fields:
                        self.add_warning(warning)
                    val.append(None)
            return val
        else:

            try:
                return self.get_part(dst, src, row)
            except (KeyError, IndexError):
                required = "required " if self.field_options.get(dst, {}).get('required', False) else ""
                raise ValueImportError(_("Missing {required}field '{src}'").format(required=required, src=src))

    def apply_filter(self, dst, src, val):
        field = self.model._meta.get_field(dst)
        if (isinstance(field, models.ForeignKey) or isinstance(field, models.ManyToManyField)):
            if dst not in self.natural_keys:
                raise ValueImportError(_("Destination field '{dst}' not in natural keys configuration").format(dst=dst))
            to = field.rel.to
            natural_key = self.natural_keys[dst]
            kwargs = self.field_options.get(dst, {})
            if isinstance(field, models.ForeignKey):
                val = self.filter_fk(src, val, to, natural_key, **kwargs)
            else:
                val = self.filter_m2m(src, val, to, natural_key, **kwargs)
        return val

    def parse_non_field(self, dst, src, val):
        """Returns True if modified"""
        if hasattr(self, 'save_{0}'.format(dst)):
            return getattr(self, 'save_{0}'.format(dst))(src, val)

    def set_value(self, dst, src, val):
        field = self.model._meta.get_field(dst)
        if val is None and not field.null:
            if field.blank and (isinstance(field, models.CharField) or isinstance(field, models.TextField)):
                val = ""
            else:
                raise RowImportError(_("Null value not allowed for field '{src}'".format(src=src)))
        if val == "" and not field.blank:
            raise RowImportError(_("Blank value not allowed for field '{src}'".format(src=src)))
        if isinstance(field, models.CharField):
            val = val[:256]
        setattr(self.obj, dst, val)

    def parse_real_field(self, dst, src, val):
        """Returns True if modified"""
        if hasattr(self, 'filter_{0}'.format(dst)):
            val = getattr(self, 'filter_{0}'.format(dst))(src, val)
        else:
            val = self.apply_filter(dst, src, val)
        if hasattr(self.obj, dst):
            if dst in self.m2m_fields or dst in self.m2m_constant_fields:
                old = set(getattr(self.obj, dst).all())
                val = set(val)
            else:
                old = getattr(self.obj, dst)
            if isinstance(old, float) and isinstance(val, float):
                old = round(old, 10)
                val = round(val, 10)
            if old != val:
                self.set_value(dst, src, val)
                return True
            else:
                return False
        else:
            self.set_value(dst, src, val)
            return True

    def parse_field(self, row, dst, src, updated, non_field):
        if dst in self.constant_fields:
            val = self.constant_fields[dst]
        elif dst in self.m2m_constant_fields:
            val = self.m2m_constant_fields[dst]
        else:
            src = self.normalize_src(src)
            val = self.get_val(row, dst, src)
        if non_field:
            modified = self.parse_non_field(dst, src, val)
        else:
            modified = self.parse_real_field(dst, src, val)
        if modified:
            updated.append(dst)
            if dst in self.translated_fields:
                lang = translation.get_language()
                updated.append('{field}_{lang}'.format(field=dst, lang=lang))

    def parse_fields(self, row, fields, non_field=False):
        updated = []
        for dst, src in fields.items():
            try:
                self.parse_field(row, dst, src, updated, non_field)
            except ValueImportError as warning:
                if self.field_options.get(dst, {}).get('required', False):
                    raise RowImportError(warning)
                if self.warn_on_missing_fields:
                    self.add_warning(warning)
                continue
        return updated

    def parse_obj(self, row, operation):
        try:
            update_fields = self.parse_fields(row, self.fields)
            update_fields += self.parse_fields(row, self.constant_fields)
        except RowImportError as warnings:
            self.add_warning(warnings)
            return
        if operation == "created":
            self.obj.save()
        else:
            self.obj.save(update_fields=update_fields)
        update_fields += self.parse_fields(row, self.m2m_fields)
        update_fields += self.parse_fields(row, self.m2m_constant_fields)
        update_fields += self.parse_fields(row, self.non_fields, non_field=True)
        if operation == "created":
            self.nb_created += 1
        elif update_fields:
            self.nb_updated += 1
        else:
            self.nb_unmodified += 1

    def get_eid_kwargs(self, row):
        try:
            eid_src = self.fields[self.eid]
        except KeyError:
            raise GlobalImportError(_("Eid field '{eid_dst}' missing in parser configuration").format(eid_dst=self.eid))
        eid_src = self.normalize_field_name(eid_src)
        try:
            eid_val = self.get_val(row, self.eid, eid_src)
        except KeyError:
            raise GlobalImportError(_("Missing id field '{eid_src}'").format(eid_src=eid_src))
        if hasattr(self, 'filter_{0}'.format(self.eid)):
            eid_val = getattr(self, 'filter_{0}'.format(self.eid))(eid_src, eid_val)
        self.eid_src = eid_src
        self.eid_val = eid_val
        return {self.eid: eid_val}

    def parse_row(self, row):
        self.eid_val = None
        self.line += 1
        if self.eid is None:
            eid_kwargs = {}
            objects = self.model.objects.none()
        else:
            try:
                eid_kwargs = self.get_eid_kwargs(row)
            except RowImportError as warnings:
                self.add_warning(warnings)
                return
            objects = self.model.objects.filter(**eid_kwargs)
        if len(objects) == 0 and self.update_only:
            if self.warn_on_missing_objects:
                self.add_warning(_("Bad value '{eid_val}' for field '{eid_src}'. No object with this identifier").format(eid_val=self.eid_val, eid_src=self.eid_src))
            return
        elif len(objects) == 0:
            obj = self.model(**eid_kwargs)
            if hasattr(obj, 'structure'):
                obj.structure = self.structure
            objects = [obj]
            operation = "created"
        elif len(objects) >= 2 and not self.duplicate_eid_allowed:
            self.add_warning(_("Bad value '{eid_val}' for field '{eid_src}'. Multiple objects with this identifier").format(eid_val=self.eid_val, eid_src=self.eid_src))
            return
        else:
            _objects = []
            for obj in objects:
                if not hasattr(obj, 'structure') or obj.structure == self.structure or self.user.has_perm('authent.can_bypass_structure'):
                    _objects.append(obj)
                else:
                    self.to_delete.discard(obj.pk)
                    self.add_warning(_("Bad ownership '{structure}' for object '{eid_val}'.").format(structure=obj.structure.name, eid_val=self.eid_val))
            objects = _objects
            operation = "updated"

        for self.obj in objects:
            self.parse_obj(row, operation)
            self.to_delete.discard(self.obj.pk)
        self.nb_success += 1  # FIXME
        if self.progress_cb:
            self.progress_cb(float(self.line) / self.nb, self.line, self.eid_val)

    def report(self, output_format='txt'):
        context = {
            'nb_success': self.nb_success,
            'nb_lines': self.line,
            'nb_created': self.nb_created,
            'nb_updated': self.nb_updated,
            'nb_deleted': len(self.to_delete) if self.delete else None,
            'nb_unmodified': self.nb_unmodified,
            'warnings': self.warnings,
        }
        return render_to_string('common/parser_report.{output_format}'.format(output_format=output_format), context)

    def get_mapping(self, src, val, mapping, partial):
        if partial:
            found = False
            for i, j in mapping.items():
                if i in val:
                    val = j
                    found = True
                    break
            if not found:
                self.add_warning(_("Bad value '{val}' for field {src}. Should contain {values}").format(val=val, src=src, separator=self.separator, values=', '.join(mapping.keys())))
                return None
        else:
            if mapping is not None:
                if val not in mapping.keys():
                    self.add_warning(_("Bad value '{val}' for field {src}. Should be {values}").format(val=val, src=src, separator=self.separator, values=', '.join(mapping.keys())))
                    return None
                val = mapping[val]
        return val

    def filter_fk(self, src, val, model, field, mapping=None, partial=False, create=False, **kwargs):
        val = self.get_mapping(src, val, mapping, partial)
        if val is None:
            return None
        if create:
            val, created = model.objects.get_or_create(**{field: val})
            if created:
                self.add_warning(_("{model} '{val}' did not exist in Geotrek-Admin and was automatically created").format(model=model._meta.verbose_name.title(), val=val))
            return val
        try:
            return model.objects.get(**{field: val})
        except model.DoesNotExist:
            self.add_warning(_("{model} '{val}' does not exists in Geotrek-Admin. Please add it").format(model=model._meta.verbose_name.title(), val=val))
            return None

    def filter_m2m(self, src, val, model, field, mapping=None, partial=False, create=False, **kwargs):
        if not val:
            return []
        if self.separator and not isinstance(val, list):
            val = val.split(self.separator)
        dst = []
        for subval in val:
            subval = subval.strip()
            subval = self.get_mapping(src, subval, mapping, partial)
            if subval is None:
                continue
            if create:
                subval, created = model.objects.get_or_create(**{field: subval})
                if created:
                    self.add_warning(_("{model} '{val}' did not exist in Geotrek-Admin and was automatically created").format(model=model._meta.verbose_name.title(), val=subval))
                dst.append(subval)
                continue
            try:
                dst.append(model.objects.get(**{field: subval}))
            except model.DoesNotExist:
                self.add_warning(_("{model} '{val}' does not exists in Geotrek-Admin. Please add it").format(model=model._meta.verbose_name.title(), val=subval))
                continue
        return dst

    def get_to_delete_kwargs(self):
        # FIXME: use mapping if it exists
        kwargs = {}
        for dst, val in self.constant_fields.items():
            field = self.model._meta.get_field(dst)
            if isinstance(field, models.ForeignKey):
                natural_key = self.natural_keys[dst]
                try:
                    kwargs[dst] = field.rel.to.objects.get(**{natural_key: val})
                except field.rel.to.DoesNotExist:
<<<<<<< HEAD
                    raise GlobalImportError(_("{model} '{val}' does not exists in Geotrek-Admin. Please add it").format(model=field.rel.to._meta.verbose_name.title(), val=val))
=======
                    return None
>>>>>>> d21b6bf6
            else:
                kwargs[dst] = val
        for dst, val in self.m2m_constant_fields.items():
            assert not self.separator or self.separator not in val
            field = self.model._meta.get_field(dst)
            natural_key = self.natural_keys[dst]
            filters = {natural_key: subval for subval in val}
            if not filters:
                continue
            try:
                kwargs[dst] = field.rel.to.objects.get(**filters)
            except field.rel.to.DoesNotExist:
<<<<<<< HEAD
                raise GlobalImportError(_("{model} '{val}' does not exists in Geotrek-Admin. Please add it").format(model=field.rel.to._meta.verbose_name.title(), val=val))
=======
                return None
>>>>>>> d21b6bf6
        return kwargs

    def start(self):
        kwargs = self.get_to_delete_kwargs()
        if kwargs is None:
            self.to_delete = set()
        else:
            self.to_delete = set(self.model.objects.filter(**kwargs).values_list('pk', flat=True))

    def end(self):
        if self.delete:
            self.model.objects.filter(pk__in=self.to_delete).delete()

    def parse(self, filename=None, limit=None):
        if filename:
            self.filename = filename
        if not self.url and not self.filename:
            raise GlobalImportError(_("Filename is required"))
        if self.filename and not os.path.exists(self.filename):
            raise GlobalImportError(_("File does not exists at: {filename}").format(filename=self.filename))
        self.start()
        for i, row in enumerate(self.next_row()):
            if limit and i >= limit:
                break
            try:
                self.parse_row(row)
            except DatabaseError as e:
                if settings.DEBUG:
                    raise
                self.add_warning(e)
            except Exception as e:
                raise
                if settings.DEBUG:
                    raise
                self.add_warning(e)
        self.end()


class ShapeParser(Parser):
    def next_row(self):
        datasource = DataSource(self.filename, encoding=self.encoding)
        layer = datasource[0]
        SpatialRefSys = connection.ops.spatial_ref_sys()
        target_srs = SpatialRefSys.objects.get(srid=settings.SRID).srs
        coord_transform = CoordTransform(layer.srs, target_srs)
        self.nb = len(layer)
        for i, feature in enumerate(layer):
            row = {self.normalize_field_name(field.name): field.value for field in feature}
            try:
                ogrgeom = feature.geom
            except GDALException:
                print("Invalid geometry pointer %s" % i)
                geom = None
            else:
                ogrgeom.coord_dim = 2  # Flatten to 2D
                ogrgeom.transform(coord_transform)
                geom = ogrgeom.geos
            if self.simplify_tolerance and geom is not None:
                geom = geom.simplify(self.simplify_tolerance)
            row[self.normalize_field_name('geom')] = geom
            yield row

    def normalize_field_name(self, name):
        """Shapefile field names length is 10 char max"""
        name = super(ShapeParser, self).normalize_field_name(name)
        return name[:10]


class ExcelParser(Parser):
    def next_row(self):
        workbook = xlrd.open_workbook(self.filename)
        sheet = workbook.sheet_by_index(0)
        header = [self.normalize_field_name(cell.value) for cell in sheet.row(0)]
        self.nb = sheet.nrows - 1
        for i in range(1, sheet.nrows):
            values = [cell.value for cell in sheet.row(i)]
            row = dict(zip(header, values))
            yield row


class AtomParser(Parser):
    ns = {
        'Atom': 'http://www.w3.org/2005/Atom',
        'georss': 'http://www.georss.org/georss',
    }

    def flatten_fields(self, fields):
        return reduce(lambda x, y: x + (list(y) if not isinstance(y, str) and isinstance(y, Iterable) else [y]), fields.values(), [])

    def next_row(self):
        srcs = self.flatten_fields(self.fields)
        srcs += self.flatten_fields(self.m2m_fields)
        srcs += self.flatten_fields(self.non_fields)
        tree = ET.parse(self.filename)
        entries = tree.getroot().findall('Atom:entry', self.ns)
        self.nb = len(entries)
        for entry in entries:
            row = {self.normalize_field_name(src): entry.find(src, self.ns).text for src in srcs}
            yield row


class AttachmentParserMixin(object):
    download_attachments = True
    base_url = ''
    delete_attachments = False
    filetype_name = "Photographie"
    non_fields = {
        'attachments': _("Attachments"),
    }

    def start(self):
        super(AttachmentParserMixin, self).start()
        if settings.PAPERCLIP_ENABLE_LINK is False and self.download_attachments is False:
            raise Exception('You need to enable PAPERCLIP_ENABLE_LINK to use this function')
        try:
            self.filetype = FileType.objects.get(type=self.filetype_name, structure=self.structure)
        except FileType.DoesNotExist:
            raise GlobalImportError(_("FileType '{name}' does not exists in Geotrek-Admin. Please add it").format(name=self.filetype_name))
        self.creator, created = get_user_model().objects.get_or_create(username='import', defaults={'is_active': False})

    def filter_attachments(self, src, val):
        if not val:
            return []
        return [(subval.strip(), '', '') for subval in val.split(self.separator) if subval.strip()]

    def has_size_changed(self, url, attachment):
        parsed_url = urlparse(url)
        if parsed_url.scheme == 'ftp':
            directory = dirname(parsed_url.path)

            ftp = FTP(parsed_url.hostname)
            ftp.login(user=parsed_url.username, passwd=parsed_url.password)
            ftp.cwd(directory)
            size = ftp.size(parsed_url.path.split('/')[-1:][0])
            return size != attachment.attachment_file.size

        if parsed_url.scheme == 'http' or parsed_url.scheme == 'https':
            response = requests.head(url)
            size = response.headers.get('content-length')
            return size is not None and int(size) != attachment.attachment_file.size

        return True

    def download_attachment(self, url):
        parsed_url = urlparse(url)
        if parsed_url.scheme == 'ftp':
            try:
                response = urllib2.urlopen(url)
            except Exception:
                self.add_warning(_("Failed to download '{url}'").format(url=url))
                return None
            return response.read()
        else:
            if self.download_attachments:
                try:
                    response = requests.get(url)
                except requests.exceptions.RequestException as e:
                    raise ValueImportError('Failed to load attachment: {exc}'.format(exc=e))
                if response.status_code != requests.codes.ok:
                    self.add_warning(_("Failed to download '{url}'").format(url=url))
                    return None
                return response.content
            return None

    def save_attachments(self, src, val):
        updated = False
        attachments_to_delete = list(Attachment.objects.attachments_for_object(self.obj))
        for url, legend, author in self.filter_attachments(src, val):
            url = self.base_url + url
            legend = legend or ""
            author = author or ""
            name = os.path.basename(url)
            found = False
            for attachment in attachments_to_delete:
                upload_name, ext = os.path.splitext(attachment_upload(attachment, name))
                existing_name = attachment.attachment_file.name
                if re.search(r"^{name}(_\d+)?{ext}$".format(name=upload_name, ext=ext), existing_name) and not self.has_size_changed(url, attachment):
                    found = True
                    attachments_to_delete.remove(attachment)
                    if author != attachment.author or legend != attachment.legend:
                        attachment.author = author
                        attachment.legend = legend
                        attachment.save()
                        updated = True
                    break
            if found:
                continue

            parsed_url = urlparse(url)

            attachment = Attachment()
            attachment.content_object = self.obj
            attachment.filetype = self.filetype
            attachment.creator = self.creator
            attachment.author = author
            attachment.legend = legend

            if (parsed_url.scheme in ('http', 'https') and self.download_attachments) or parsed_url.scheme == 'ftp':
                content = self.download_attachment(url)
                if content is None:
                    continue
                f = ContentFile(content)
                attachment.attachment_file.save(name, f, save=False)
            else:
                attachment.attachment_link = url
            attachment.save()
            updated = True

        if self.delete_attachments:
            for att in attachments_to_delete:
                att.delete()
        return updated


class TourInSoftParser(AttachmentParserMixin, Parser):
    @property
    def items(self):
        return self.root['d']['results']

    def next_row(self):
        skip = 0
        while True:
            params = {
                '$format': 'json',
                '$inlinecount': 'allpages',
                '$top': 1000,
                '$skip': skip,
            }
            response = requests.get(self.url, params=params)
            if response.status_code != 200:
                raise GlobalImportError(_("Failed to download {url}. HTTP status code {status_code}").format(url=self.url, status_code=response.status_code))
            self.root = response.json()
            self.nb = int(self.root['d']['__count'])
            for row in self.items:
                yield {self.normalize_field_name(src): val for src, val in row.items()}
            skip += 1000
            if skip >= self.nb:
                return

    def filter_attachments(self, src, val):
        if not val:
            return []
        return [subval.split('||') for subval in val.split('##') if subval.split('||')[0]]


class TourismSystemParser(AttachmentParserMixin, Parser):
    @property
    def items(self):
        return self.root['data']

    def next_row(self):
        size = 1000
        skip = 0
        while True:
            params = {
                'size': size,
                'start': skip,
            }
            response = requests.get(self.url, params=params, auth=HTTPBasicAuth(self.user, self.password))
            if response.status_code != 200:
                raise GlobalImportError(_("Failed to download {url}. HTTP status code {status_code}")
                                        .format(url=self.url, status_code=response.status_code))
            self.root = response.json()
            self.nb = int(self.root['metadata']['total'])
            for row in self.items:
                yield {self.normalize_field_name(src): val for src, val in row.items()}
            skip += size
            if skip >= self.nb:
                return

    def filter_attachments(self, src, val):
        result = []
        for subval in val or []:
            try:
                name = subval['name']['fr']
            except KeyError:
                name = None
            result.append((subval['URL'], name, None))
        return result

    def normalize_field_name(self, name):
        return name


class OpenSystemParser(Parser):
    url = 'http://proxy-xml.open-system.fr/rest.aspx'

    def next_row(self):
        params = {
            'Login': self.login,
            'Pass': self.password,
            'Action': 'concentrateur_liaisons',
        }
        response = requests.get(self.url, params=params)
        if response.status_code != 200:
            raise GlobalImportError(_("Failed to download {url}. HTTP status code {status_code}")
                                    .format(url=self.url, status_code=response.status_code))
        self.root = ET.fromstring(response.content).find('Resultat').find('Objets')
        self.nb = len(self.root)
        for row in self.root:
            id_apidae = row.find('ObjetCle').find('Cle').text
            for liaison in row.find('Liaisons'):
                yield {
                    'id_apidae': id_apidae,
                    'id_opensystem': liaison.find('ObjetOS').find('CodeUI').text,
                }

    def normalize_field_name(self, name):
        return name<|MERGE_RESOLUTION|>--- conflicted
+++ resolved
@@ -399,11 +399,7 @@
                 try:
                     kwargs[dst] = field.rel.to.objects.get(**{natural_key: val})
                 except field.rel.to.DoesNotExist:
-<<<<<<< HEAD
-                    raise GlobalImportError(_("{model} '{val}' does not exists in Geotrek-Admin. Please add it").format(model=field.rel.to._meta.verbose_name.title(), val=val))
-=======
                     return None
->>>>>>> d21b6bf6
             else:
                 kwargs[dst] = val
         for dst, val in self.m2m_constant_fields.items():
@@ -416,11 +412,7 @@
             try:
                 kwargs[dst] = field.rel.to.objects.get(**filters)
             except field.rel.to.DoesNotExist:
-<<<<<<< HEAD
-                raise GlobalImportError(_("{model} '{val}' does not exists in Geotrek-Admin. Please add it").format(model=field.rel.to._meta.verbose_name.title(), val=val))
-=======
                 return None
->>>>>>> d21b6bf6
         return kwargs
 
     def start(self):
@@ -452,7 +444,6 @@
                     raise
                 self.add_warning(e)
             except Exception as e:
-                raise
                 if settings.DEBUG:
                     raise
                 self.add_warning(e)
