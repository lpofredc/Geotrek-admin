from django.urls import reverse
from django.utils.translation import get_language
from drf_dynamic_fields import DynamicFieldsMixin
from geotrek.api.v2.serializers import AttachmentSerializer
from mapentity.serializers import MapentityGeojsonModelSerializer
from rest_framework import serializers as rest_serializers
from rest_framework_gis import fields as rest_gis_fields
from rest_framework_gis.serializers import GeoFeatureModelSerializer

from geotrek.common.serializers import PictogramSerializerMixin, TranslatedModelSerializer
from . import models as sensitivity_models


class SportPracticeSerializer(TranslatedModelSerializer):
    class Meta:
        model = sensitivity_models.SportPractice
        fields = ('id', 'name')


class SpeciesSerializer(TranslatedModelSerializer, PictogramSerializerMixin):
    practices = SportPracticeSerializer(many=True)
    period = rest_serializers.SerializerMethodField()

    def get_period(self, obj):
        return [getattr(obj, 'period{:02}'.format(p)) for p in range(1, 13)]

    class Meta:
        model = sensitivity_models.Species
        fields = ['id', 'name', 'practices', 'url', 'pictogram', 'period']


class SensitiveAreaSerializer(DynamicFieldsMixin, rest_serializers.ModelSerializer):
    category = rest_serializers.CharField(source='category_display')
    structure = rest_serializers.SlugRelatedField('name', read_only=True)
    species = rest_serializers.CharField(source='species_display')

    class Meta:
        model = sensitivity_models.SensitiveArea
        fields = "__all__"


class SensitiveAreaGeojsonSerializer(MapentityGeojsonModelSerializer):
    radius = rest_serializers.IntegerField()

    class Meta(MapentityGeojsonModelSerializer.Meta):
        model = sensitivity_models.SensitiveArea
        fields = ['id', 'species', 'radius', 'published']


class SensitiveAreaAPISerializer(TranslatedModelSerializer):
    species = SpeciesSerializer()
    kml_url = rest_serializers.SerializerMethodField()
    openair_url = rest_serializers.SerializerMethodField()
    attachments = AttachmentSerializer(many=True)

    def get_kml_url(self, obj):
        return reverse('sensitivity:sensitivearea_kml_detail', kwargs={'lang': get_language(), 'pk': obj.pk})

    def get_openair_url(self, obj):
        return reverse('sensitivity:sensitivearea_openair_detail', kwargs={'lang': get_language(), 'pk': obj.pk})

    class Meta:
        model = sensitivity_models.SensitiveArea
<<<<<<< HEAD
        fields = ('id', 'species', 'description', 'contact', 'published', 'publication_date',
                  'kml_url', 'openair_url', 'attachments')
=======
        fields = ('id', 'species', 'description', 'contact', 'published', 'publication_date', 'kml_url', 'openair_url', 'attachments')
>>>>>>> 36309b3c


class SensitiveAreaAPIGeojsonSerializer(GeoFeatureModelSerializer, SensitiveAreaAPISerializer):
    # Annotated geom field with API_SRID
    geom2d_transformed = rest_gis_fields.GeometryField(read_only=True, precision=7)

    class Meta(SensitiveAreaAPISerializer.Meta):
        geo_field = 'geom2d_transformed'
        fields = SensitiveAreaAPISerializer.Meta.fields + ('geom2d_transformed', )<|MERGE_RESOLUTION|>--- conflicted
+++ resolved
@@ -61,12 +61,7 @@
 
     class Meta:
         model = sensitivity_models.SensitiveArea
-<<<<<<< HEAD
-        fields = ('id', 'species', 'description', 'contact', 'published', 'publication_date',
-                  'kml_url', 'openair_url', 'attachments')
-=======
         fields = ('id', 'species', 'description', 'contact', 'published', 'publication_date', 'kml_url', 'openair_url', 'attachments')
->>>>>>> 36309b3c
 
 
 class SensitiveAreaAPIGeojsonSerializer(GeoFeatureModelSerializer, SensitiveAreaAPISerializer):
