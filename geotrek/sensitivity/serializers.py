--- conflicted
+++ resolved
@@ -50,11 +50,8 @@
 class SensitiveAreaAPISerializer(TranslatedModelSerializer):
     species = SpeciesSerializer()
     kml_url = rest_serializers.SerializerMethodField()
-<<<<<<< HEAD
     openair_url = rest_serializers.SerializerMethodField()
-=======
     attachments = AttachmentSerializer(many=True)
->>>>>>> d72a2d34
 
     def get_kml_url(self, obj):
         return reverse('sensitivity:sensitivearea_kml_detail', kwargs={'lang': get_language(), 'pk': obj.pk})
@@ -64,11 +61,7 @@
 
     class Meta:
         model = sensitivity_models.SensitiveArea
-<<<<<<< HEAD
-        fields = ('id', 'species', 'description', 'contact', 'published', 'publication_date', 'kml_url', 'openair_url')
-=======
-        fields = ('id', 'species', 'description', 'contact', 'published', 'publication_date', 'kml_url', 'attachments')
->>>>>>> d72a2d34
+        fields = ('id', 'species', 'description', 'contact', 'published', 'publication_date', 'kml_url', 'openair_url', 'attachments')
 
 
 class SensitiveAreaAPIGeojsonSerializer(GeoFeatureModelSerializer, SensitiveAreaAPISerializer):
