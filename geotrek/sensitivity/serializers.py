--- conflicted
+++ resolved
@@ -50,11 +50,8 @@
 class SensitiveAreaAPISerializer(TranslatedModelSerializer):
     species = SpeciesSerializer()
     kml_url = rest_serializers.SerializerMethodField()
-<<<<<<< HEAD
     public_url = rest_serializers.SerializerMethodField()
-=======
     attachments = AttachmentSerializer(many=True)
->>>>>>> 4b24b3a6
 
     def get_kml_url(self, obj):
         return reverse('sensitivity:sensitivearea_kml_detail', kwargs={'lang': get_language(), 'pk': obj.pk})
@@ -65,11 +62,7 @@
 
     class Meta:
         model = sensitivity_models.SensitiveArea
-<<<<<<< HEAD
-        fields = ('id', 'species', 'description', 'contact', 'published', 'publication_date', 'kml_url', 'public_url')
-=======
-        fields = ('id', 'species', 'description', 'contact', 'published', 'publication_date', 'kml_url', 'attachments')
->>>>>>> 4b24b3a6
+        fields = ('id', 'species', 'description', 'contact', 'published', 'publication_date', 'kml_url',  'public_url', 'attachments')
 
 
 class SensitiveAreaAPIGeojsonSerializer(GeoFeatureModelSerializer, SensitiveAreaAPISerializer):
