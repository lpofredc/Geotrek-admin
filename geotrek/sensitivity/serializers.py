--- conflicted
+++ resolved
@@ -65,11 +65,7 @@
 
     class Meta:
         model = sensitivity_models.SensitiveArea
-<<<<<<< HEAD
-        fields = ('id', 'species', 'name', 'description', 'contact', 'published', 'publication_date', 'kml_url', 'attachments')
-=======
-        fields = ('id', 'species', 'description', 'contact', 'published', 'publication_date', 'kml_url', 'attachments', 'rules')
->>>>>>> f4266834
+        fields = ('id', 'species', 'name', 'description', 'contact', 'published', 'publication_date', 'kml_url', 'attachments', 'rules')
 
 
 class SensitiveAreaAPIGeojsonSerializer(GeoFeatureModelSerializer, SensitiveAreaAPISerializer):
