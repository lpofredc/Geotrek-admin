--- conflicted
+++ resolved
@@ -45,12 +45,7 @@
 
     def get_good_data(self):
         return {
-<<<<<<< HEAD
             'name': 'Test',
-            'structure': default_structure().pk,
-=======
-            'name': u'Test',
->>>>>>> c7670005
             'practices': [SportPracticeFactory.create().pk],
             'geom': '{"type": "Polygon", "coordinates":[[[0, 0], [0, 1], [1, 0], [0, 0]]]}',
         }
