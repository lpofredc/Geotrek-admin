--- conflicted
+++ resolved
@@ -1,14 +1,10 @@
 from django.conf import settings
 from django.urls import path, register_converter
 
-<<<<<<< HEAD
-=======
 from mapentity.registry import registry
 from rest_framework.routers import DefaultRouter
 
->>>>>>> f7a389a9
 from geotrek.common.urls import PublishableEntityOptions, LangConverter
-from mapentity.registry import registry
 from . import models
 from . import serializers
 from . import views
