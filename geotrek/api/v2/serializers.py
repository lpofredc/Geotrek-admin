from bs4 import BeautifulSoup
import json

from django.conf import settings
from django.contrib.gis.db.models.functions import Transform
from django.contrib.gis.geos import MultiLineString, Point
from django.db.models import F
from django.urls import reverse
from django.utils.translation import get_language
from django.utils.translation import gettext_lazy as _
from drf_dynamic_fields import DynamicFieldsMixin
from easy_thumbnails.alias import aliases
from easy_thumbnails.exceptions import InvalidImageFormatError
from easy_thumbnails.files import get_thumbnailer
from PIL.Image import DecompressionBombError
from rest_framework import serializers
from rest_framework.relations import HyperlinkedIdentityField
from rest_framework_gis import serializers as geo_serializers

from geotrek.api.v2.functions import Length3D
from geotrek.api.v2.mixins import PDFSerializerMixin
from geotrek.api.v2.utils import build_url, get_translation_or_dict
from geotrek.authent import models as authent_models
from geotrek.common import models as common_models
from geotrek.common.utils import simplify_coords

if 'geotrek.core' in settings.INSTALLED_APPS:
    from geotrek.core import models as core_models
if 'geotrek.feedback' in settings.INSTALLED_APPS:
    from geotrek.feedback import models as feedback_models
if 'geotrek.tourism' in settings.INSTALLED_APPS:
    from geotrek.tourism import models as tourism_models
if 'geotrek.trekking' in settings.INSTALLED_APPS:
    from geotrek.trekking import models as trekking_models
if 'geotrek.sensitivity' in settings.INSTALLED_APPS:
    from geotrek.sensitivity import models as sensitivity_models
if 'geotrek.zoning' in settings.INSTALLED_APPS:
    from geotrek.zoning import models as zoning_models
if 'geotrek.outdoor' in settings.INSTALLED_APPS:
    from geotrek.outdoor import models as outdoor_models
if 'geotrek.flatpages' in settings.INSTALLED_APPS:
    from geotrek.flatpages import models as flatpages_models
if 'geotrek.infrastructure' in settings.INSTALLED_APPS:
    from geotrek.infrastructure import models as infrastructure_models
if 'geotrek.signage' in settings.INSTALLED_APPS:
    from geotrek.signage import models as signage_models


class BaseGeoJSONSerializer(geo_serializers.GeoFeatureModelSerializer):
    """
    Mixin used to serialize geojson
    """

    def to_representation(self, instance):
        """Round bbox coordinates"""
        feature = super().to_representation(instance)
        feature['bbox'] = simplify_coords(feature['bbox'])
        return feature

    class Meta:
        geo_field = 'geometry'
        auto_bbox = True


class TimeStampedSerializer(serializers.ModelSerializer):
    create_datetime = serializers.DateTimeField(source='date_insert')
    update_datetime = serializers.DateTimeField(source='date_update')

    class Meta:
        fields = ('create_datetime', 'update_datetime')


def override_serializer(format_output, base_serializer_class):
    """
    Override Serializer switch output format and dimension data
    """
    if format_output == 'geojson':
        class GeneratedGeoSerializer(BaseGeoJSONSerializer,
                                     base_serializer_class):
            class Meta(BaseGeoJSONSerializer.Meta,
                       base_serializer_class.Meta):
                pass

        final_class = GeneratedGeoSerializer
    else:
        final_class = base_serializer_class

    return final_class


if 'geotrek.trekking' in settings.INSTALLED_APPS:
    class NetworkSerializer(DynamicFieldsMixin, serializers.ModelSerializer):
        label = serializers.SerializerMethodField()

        def get_label(self, obj):
            return get_translation_or_dict('network', self, obj)

        class Meta:
            model = trekking_models.TrekNetwork
            fields = ('id', 'label', 'pictogram')

    class PracticeSerializer(DynamicFieldsMixin, serializers.ModelSerializer):
        name = serializers.SerializerMethodField()

        def get_name(self, obj):
            return get_translation_or_dict('name', self, obj)

        class Meta:
            model = trekking_models.Practice
            fields = ('id', 'name', 'order', 'pictogram',)

    class TrekRatingScaleSerializer(DynamicFieldsMixin, serializers.ModelSerializer):
        name = serializers.SerializerMethodField()

        def get_name(self, obj):
            return get_translation_or_dict('name', self, obj)

        class Meta:
            model = trekking_models.RatingScale
            fields = ('id', 'name', 'practice')

    class TrekRatingSerializer(DynamicFieldsMixin, serializers.ModelSerializer):
        name = serializers.SerializerMethodField()
        description = serializers.SerializerMethodField()

        def get_name(self, obj):
            return get_translation_or_dict('name', self, obj)

        def get_description(self, obj):
            return get_translation_or_dict('description', self, obj)

        class Meta:
            model = trekking_models.Rating
            fields = ('id', 'name', 'description', 'scale', 'order', 'color')

    class TrekDifficultySerializer(DynamicFieldsMixin, serializers.ModelSerializer):
        label = serializers.SerializerMethodField()

        def get_label(self, obj):
            return get_translation_or_dict('difficulty', self, obj)

        class Meta:
            model = trekking_models.DifficultyLevel
            fields = ('id', 'cirkwi_level', 'label', 'pictogram')

    class RouteSerializer(DynamicFieldsMixin, serializers.ModelSerializer):
        route = serializers.SerializerMethodField()

        def get_route(self, obj):
            return get_translation_or_dict('route', self, obj)

        class Meta:
            model = trekking_models.Route
            fields = ('id', 'pictogram', 'route')

    class WebLinkCategorySerializer(DynamicFieldsMixin, serializers.ModelSerializer):
        label = serializers.SerializerMethodField()

        def get_label(self, obj):
            return get_translation_or_dict('label', self, obj)

        class Meta:
            model = trekking_models.WebLinkCategory
            fields = ('label', 'id', 'pictogram')

    class WebLinkSerializer(DynamicFieldsMixin, serializers.ModelSerializer):
        name = serializers.SerializerMethodField()
        category = WebLinkCategorySerializer()

        def get_name(self, obj):
            return get_translation_or_dict('name', self, obj)

        class Meta:
            model = trekking_models.WebLink
            fields = ('name', 'url', 'category')

    class ServiceTypeSerializer(DynamicFieldsMixin, serializers.ModelSerializer):
        name = serializers.SerializerMethodField()

        def get_name(self, obj):
            return get_translation_or_dict('name', self, obj)

        class Meta:
            model = trekking_models.ServiceType
            fields = ('id', 'name', 'practices', 'pictogram')

    class ServiceSerializer(DynamicFieldsMixin, serializers.ModelSerializer):
        geometry = geo_serializers.GeometryField(read_only=True, source="geom3d_transformed", precision=7)
        structure = serializers.CharField(source='structure.name')

        class Meta:
            model = trekking_models.Service
            fields = ('id', 'eid', 'geometry', 'provider', 'structure', 'type', 'uuid')


class ReservationSystemSerializer(DynamicFieldsMixin, serializers.ModelSerializer):
    class Meta:
        model = common_models.ReservationSystem
        fields = ('id', 'name')


class StructureSerializer(DynamicFieldsMixin, serializers.ModelSerializer):
    class Meta:
        model = authent_models.Structure
        fields = (
            'id', 'name'
        )


class TargetPortalSerializer(DynamicFieldsMixin, serializers.ModelSerializer):
    title = serializers.SerializerMethodField()
    description = serializers.SerializerMethodField()
    facebook_image_url = serializers.SerializerMethodField()

    def get_title(self, obj):
        return get_translation_or_dict('title', self, obj)

    def get_description(self, obj):
        return get_translation_or_dict('description', self, obj)

    def get_facebook_image_url(self, obj):
        return build_url(self, obj.facebook_image_url) if obj.facebook_image_url else ""

    class Meta:
        model = common_models.TargetPortal
        fields = (
            'id', 'description', 'facebook_id',
            'facebook_image_height', 'facebook_image_url',
            'facebook_image_width', 'name', 'title', 'website'
        )


class OrganismSerializer(DynamicFieldsMixin, serializers.ModelSerializer):
    name = serializers.CharField(source='organism')

    class Meta:
        model = common_models.Organism
        fields = (
            'id', 'name'
        )


class RecordSourceSerializer(DynamicFieldsMixin, serializers.ModelSerializer):
    class Meta:
        model = common_models.RecordSource
        fields = ('id', 'name', 'pictogram', 'website')


class AttachmentsSerializerMixin(serializers.ModelSerializer):
    url = serializers.SerializerMethodField()
    thumbnail = serializers.SerializerMethodField()
    license = serializers.SlugRelatedField(
        read_only=True,
        slug_field='label'
    )

    def get_attachment_file(self, obj):
        return obj.attachment_file

    def get_thumbnail(self, obj):
        thumbnailer = get_thumbnailer(self.get_attachment_file(obj))
        try:
            thumbnail = thumbnailer.get_thumbnail(aliases.get('apiv2'))
        except (IOError, InvalidImageFormatError, DecompressionBombError):
            return ""
        thumbnail.author = obj.author
        thumbnail.legend = obj.legend
        return build_url(self, thumbnail.url)

    def get_url(self, obj):
        if obj.attachment_file:
            return build_url(self, obj.attachment_file.url)
        if obj.attachment_video:
            return obj.attachment_video
        if obj.attachment_link:
            return obj.attachment_link
        return ""

    class Meta:
        model = common_models.Attachment
        fields = (
            'author', 'license', 'thumbnail', 'legend', 'title', 'url', 'uuid'
        )


class FileTypeSerializer(DynamicFieldsMixin, serializers.ModelSerializer):
    class Meta:
        model = common_models.FileType
        fields = ('id', 'structure', 'type')


class AttachmentSerializer(DynamicFieldsMixin, AttachmentsSerializerMixin):
    type = serializers.SerializerMethodField()
    backend = serializers.SerializerMethodField()
    filetype = FileTypeSerializer(many=False)

    def get_type(self, obj):
        if obj.is_image or obj.attachment_link:
            return "image"
        if obj.attachment_video != '':
            return "video"
        return "file"

    def get_backend(self, obj):
        if obj.attachment_video != '':
            return type(obj).__name__.replace('Backend', '')
        return ""

    class Meta:
        model = common_models.Attachment
        fields = (
            'backend', 'type', 'filetype',
        ) + AttachmentsSerializerMixin.Meta.fields


class AttachmentAccessibilitySerializer(DynamicFieldsMixin, AttachmentsSerializerMixin):
    def get_attachment_file(self, obj):
        return obj.attachment_accessibility_file

    def get_url(self, obj):
        return build_url(self, obj.attachment_accessibility_file.url)

    class Meta:
        model = common_models.AccessibilityAttachment
        fields = (
            'info_accessibility',
        ) + AttachmentsSerializerMixin.Meta.fields


class LabelSerializer(DynamicFieldsMixin, serializers.ModelSerializer):
    name = serializers.SerializerMethodField()
    advice = serializers.SerializerMethodField()

    def get_name(self, obj):
        return get_translation_or_dict('name', self, obj)

    def get_advice(self, obj):
        return get_translation_or_dict('advice', self, obj)

    class Meta:
        model = common_models.Label
        fields = ('id', 'advice', 'filter', 'name', 'pictogram')


class HDViewPointSerializer(TimeStampedSerializer):
    geometry = geo_serializers.GeometryField(read_only=True, source="geom_transformed", precision=7)
    picture_tiles_url = serializers.SerializerMethodField()
    thumbnail_url = serializers.SerializerMethodField()
    trek = serializers.SerializerMethodField()
    site = serializers.SerializerMethodField()
    poi = serializers.SerializerMethodField()
    license = serializers.SlugRelatedField(
        read_only=True,
        slug_field='label'
    )

    def get_picture_tiles_url(self, obj):
        return build_url(self, obj.get_generic_picture_tile_url())

    def get_thumbnail_url(self, obj):
        return build_url(self, obj.thumbnail_url)

    def get_trek(self, obj):
        related_obj = obj.content_object
        if isinstance(related_obj, trekking_models.Trek):
            return {'uuid': related_obj.uuid, 'id': related_obj.id}
        return None

    def get_site(self, obj):
        related_obj = obj.content_object
        if isinstance(related_obj, outdoor_models.Site):
            return {'uuid': related_obj.uuid, 'id': related_obj.id}
        return None

    def get_poi(self, obj):
        related_obj = obj.content_object
        if isinstance(related_obj, trekking_models.POI):
            return {'uuid': related_obj.uuid, 'id': related_obj.id}
        return None

    class Meta(TimeStampedSerializer.Meta):
        model = common_models.HDViewPoint
        fields = TimeStampedSerializer.Meta.fields + (
            'id', 'annotations', 'author', 'geometry', 'legend', 'license', 'picture_tiles_url',
            'poi', 'title', 'site', 'trek', 'thumbnail_url', 'uuid'
        )


if 'geotrek.tourism' in settings.INSTALLED_APPS:
    class LabelAccessibilitySerializer(DynamicFieldsMixin, serializers.ModelSerializer):
        label = serializers.SerializerMethodField()

        def get_label(self, obj):
            return get_translation_or_dict('label', self, obj)

        class Meta:
            model = tourism_models.LabelAccessibility
            fields = ('id', 'label', 'pictogram')

    class TouristicContentCategorySerializer(DynamicFieldsMixin, serializers.ModelSerializer):
        types = serializers.SerializerMethodField()
        label = serializers.SerializerMethodField()

        class Meta:
            model = tourism_models.TouristicContentCategory
            fields = ('id', 'label', 'order', 'pictogram', 'types')

        def get_types(self, obj):
            request = self.context['request']
            portals = request.GET.get('portals')
            if portals:
                portals = portals.split(',')
            language = request.GET.get('language')
            return [{
                'id': obj.id * 100 + i,
                'label': get_translation_or_dict('type{}_label'.format(i), self, obj),
                'values': [{
                    'id': t.id,
                    'label': get_translation_or_dict('label', self, t),
                    'pictogram': t.pictogram.url if t.pictogram else None,
                } for t in obj.types.has_content_published_not_deleted_in_list(i, obj.pk, portals, language)]
            } for i in (1, 2)]

        def get_label(self, obj):
            return get_translation_or_dict('label', self, obj)

    class TouristicEventTypeSerializer(DynamicFieldsMixin, serializers.ModelSerializer):
        type = serializers.SerializerMethodField()

        def get_type(self, obj):
            return get_translation_or_dict('type', self, obj)

        class Meta:
            model = tourism_models.TouristicEventType
            fields = ('id', 'pictogram', 'type')

    class TouristicModelSerializer(PDFSerializerMixin, DynamicFieldsMixin, TimeStampedSerializer):
        geometry = geo_serializers.GeometryField(read_only=True, source="geom_transformed", precision=7)
        accessibility = serializers.SerializerMethodField()
        external_id = serializers.CharField(source='eid')
        cities = serializers.SerializerMethodField()
        name = serializers.SerializerMethodField()
        description = serializers.SerializerMethodField()
        description_teaser = serializers.SerializerMethodField()
        practical_info = serializers.SerializerMethodField()
        pdf = serializers.SerializerMethodField('get_pdf_url')

        def get_accessibility(self, obj):
            return get_translation_or_dict('accessibility', self, obj)

        def get_practical_info(self, obj):
            return get_translation_or_dict('practical_info', self, obj)

        def get_cities(self, obj):
            return [city.code for city in obj.published_cities]

        def get_name(self, obj):
            return get_translation_or_dict('name', self, obj)

        def get_description(self, obj):
            return get_translation_or_dict('description', self, obj)

        def get_description_teaser(self, obj):
            return get_translation_or_dict('description_teaser', self, obj)

    class TouristicContentSerializer(TouristicModelSerializer):
        attachments = AttachmentSerializer(many=True)
        departure_city = serializers.SerializerMethodField()
        types = serializers.SerializerMethodField()
        url = HyperlinkedIdentityField(view_name='apiv2:touristiccontent-detail')

        class Meta(TimeStampedSerializer.Meta):
            model = tourism_models.TouristicContent
            fields = TimeStampedSerializer.Meta.fields + (
                'id', 'accessibility', 'attachments', 'approved', 'category', 'description',
                'description_teaser', 'departure_city', 'geometry', 'label_accessibility',
                'practical_info', 'url', 'cities',
                'external_id', 'name', 'pdf', 'portal', 'provider', 'published',
                'source', 'structure', 'themes',
                'types', 'contact', 'email',
                'website', 'reservation_system', 'reservation_id', 'uuid'
            )

        def get_types(self, obj):
            return {
                obj.category.id * 100 + i: [
                    t.id for t in getattr(obj, 'type{}'.format(i)).all()
                ] for i in (1, 2)
            }

        def get_departure_city(self, obj):
            city = zoning_models.City.objects.all().filter(geom__contains=obj.geom).first()
            return city.code if city else None

    class TouristicEventSerializer(TouristicModelSerializer):
        attachments = AttachmentSerializer(many=True, source='sorted_attachments')
        url = HyperlinkedIdentityField(view_name='apiv2:touristicevent-detail')
        begin_date = serializers.DateField()
        end_date = serializers.SerializerMethodField()
        type = serializers.SerializerMethodField()
        cancellation_reason = serializers.SerializerMethodField()
        place = serializers.SlugRelatedField(
            read_only=True,
            slug_field='name'
        )
        meeting_time = serializers.ReadOnlyField(
            source='start_time',
            help_text=_("This field is deprecated and will be removed in next releases. Please start using 'start_time'")
        )
        participant_number = serializers.SerializerMethodField(
            help_text=_("This field is deprecated and will be removed in next releases. Please start using 'capacity'")
        )

        def get_cancellation_reason(self, obj):
            if not obj.cancellation_reason:
                return None
            return get_translation_or_dict('label', self, obj.cancellation_reason)

        def get_type(self, obj):
            obj_type = obj.type
            if obj_type:
                return obj_type.pk
            return None

        def get_participant_number(self, obj):
            return str(obj.capacity)

        def get_end_date(self, obj):
            return obj.end_date or obj.begin_date

        class Meta(TimeStampedSerializer.Meta):
            model = tourism_models.TouristicEvent
            fields = TimeStampedSerializer.Meta.fields + (
                'id', 'accessibility', 'approved', 'attachments', 'begin_date', 'bookable',
                'booking', 'cancellation_reason', 'cancelled', 'capacity', 'cities',
                'contact', 'description', 'description_teaser', 'duration',
                'email', 'end_date', 'end_time', 'external_id', 'geometry', 'meeting_point',
                'meeting_time', 'name', 'organizer', 'participant_number', 'pdf', 'place',
                'portal', 'practical_info', 'provider', 'published', 'source', 'speaker',
                'start_time', 'structure', 'target_audience', 'themes', 'type',
                'url', 'uuid', 'website'
            )

    class TouristicEventPlaceSerializer(serializers.ModelSerializer):
        geometry = geo_serializers.GeometryField(read_only=True, source="geom_transformed", precision=7)

        class Meta:
            model = tourism_models.TouristicEventPlace
            fields = ('id', 'geometry', 'name')

    class InformationDeskTypeSerializer(DynamicFieldsMixin, serializers.ModelSerializer):
        label = serializers.SerializerMethodField()

        def get_label(self, obj):
            return get_translation_or_dict('label', self, obj)

        class Meta:
            model = tourism_models.InformationDeskType
            fields = ('id', 'label', 'pictogram')

    class InformationDeskSerializer(DynamicFieldsMixin, serializers.ModelSerializer):
        accessibility = serializers.SerializerMethodField()
        description = serializers.SerializerMethodField()
        name = serializers.SerializerMethodField()
        photo_url = serializers.SerializerMethodField()
        type = InformationDeskTypeSerializer()

        def get_accessibility(self, obj):
            return get_translation_or_dict('accessibility', self, obj)

        def get_description(self, obj):
            return get_translation_or_dict('description', self, obj)

        def get_name(self, obj):
            return get_translation_or_dict('name', self, obj)

        def get_photo_url(self, obj):
            return build_url(self, obj.photo_url) if obj.photo_url else ""

        class Meta:
            model = tourism_models.InformationDesk
            geo_field = 'geom'
            fields = (
                'id', 'accessibility', 'description', 'email', 'label_accessibility', 'latitude', 'longitude',
                'municipality', 'name', 'phone', 'photo_url', 'uuid',
                'postal_code', 'provider', 'street', 'type', 'website'
            )


if 'geotrek.core' in settings.INSTALLED_APPS:
    class PathSerializer(DynamicFieldsMixin, serializers.ModelSerializer):
        url = HyperlinkedIdentityField(view_name='apiv2:trek-detail')
        geometry = geo_serializers.GeometryField(read_only=True, source="geom3d_transformed", precision=7)
        length_2d = serializers.FloatField(source="length_2d_display")
        length_3d = serializers.SerializerMethodField()

        def get_length_3d(self, obj):
            return round(obj.length_3d_m, 1)

        class Meta:
            model = core_models.Path
            fields = (
                'id', 'comments', 'geometry', 'length_2d', 'length_3d',
                'name', 'provider', 'url', 'uuid'
            )


if 'geotrek.trekking' in settings.INSTALLED_APPS:
    class TrekSerializer(PDFSerializerMixin, DynamicFieldsMixin, serializers.ModelSerializer):
        url = HyperlinkedIdentityField(view_name='apiv2:trek-detail')
        published = serializers.SerializerMethodField()
        geometry = geo_serializers.GeometryField(read_only=True, source="geom3d_transformed", precision=7)
        length_2d = serializers.FloatField(source='length_2d_display')
        length_3d = serializers.SerializerMethodField()
        name = serializers.SerializerMethodField()
        access = serializers.SerializerMethodField()
        accessibility_advice = serializers.SerializerMethodField()
        accessibility_covering = serializers.SerializerMethodField()
        accessibility_exposure = serializers.SerializerMethodField()
        accessibility_signage = serializers.SerializerMethodField()
        accessibility_slope = serializers.SerializerMethodField()
        accessibility_width = serializers.SerializerMethodField()
        ambiance = serializers.SerializerMethodField()
        description = serializers.SerializerMethodField()
        description_teaser = serializers.SerializerMethodField()
        departure = serializers.SerializerMethodField()
        disabled_infrastructure = serializers.SerializerMethodField()
        departure_geom = serializers.SerializerMethodField()
        arrival = serializers.SerializerMethodField()
        external_id = serializers.CharField(source='eid')
        second_external_id = serializers.CharField(source='eid2')
        create_datetime = serializers.DateTimeField(source='topo_object.date_insert')
        update_datetime = serializers.DateTimeField(source='topo_object.date_update')
        attachments = AttachmentSerializer(many=True, source='sorted_attachments')
        attachments_accessibility = AttachmentAccessibilitySerializer(many=True)
        gear = serializers.SerializerMethodField()
        gpx = serializers.SerializerMethodField('get_gpx_url')
        kml = serializers.SerializerMethodField('get_kml_url')
        pdf = serializers.SerializerMethodField('get_pdf_url')
        advice = serializers.SerializerMethodField()
        advised_parking = serializers.SerializerMethodField()
        parking_location = serializers.SerializerMethodField()
        ratings_description = serializers.SerializerMethodField()
        children = serializers.ReadOnlyField(source='children_id')
        parents = serializers.ReadOnlyField(source='parents_id')
        public_transport = serializers.SerializerMethodField()
        elevation_area_url = serializers.SerializerMethodField()
        elevation_svg_url = serializers.SerializerMethodField()
        altimetric_profile = serializers.SerializerMethodField('get_altimetric_profile_url')
        points_reference = serializers.SerializerMethodField()
        previous = serializers.ReadOnlyField(source='previous_id')
        next = serializers.ReadOnlyField(source='next_id')
        cities = serializers.SerializerMethodField()
        departure_city = serializers.SerializerMethodField()
        web_links = WebLinkSerializer(many=True)
        view_points = HDViewPointSerializer(many=True)

        def get_gear(self, obj):
            return get_translation_or_dict('gear', self, obj)

        def get_published(self, obj):
            return get_translation_or_dict('published', self, obj)

        def get_name(self, obj):
            return get_translation_or_dict('name', self, obj)

        def replace_src_absolute(self, data):
            soup = BeautifulSoup(data, features="lxml")
            imgs = soup.find_all('img')
            for img in imgs:
                if img.attrs['src'][0] == '/':
                    img['src'] = f'{self.context.get("request").build_absolute_uri("/")}{img.attrs["src"]}'

        def get_description(self, obj):
            lang = self.context.get('request').GET.get('language', 'all') if self.context.get('request') else 'all'

            if lang != 'all':
                data = getattr(obj, '{}_{}'.format('description', lang))
                if data:
                    self.replace_src_absolute(data)
            else:
                data = {}
                for language in settings.MODELTRANSLATION_LANGUAGES:
                    data_lang = getattr(obj, '{}_{}'.format('description', language), )
                    if data_lang:
                        self.replace_src_absolute(data_lang)
                    data.update({language: data_lang})

            return data

        def get_access(self, obj):
            return get_translation_or_dict('access', self, obj)

        def get_accessibility_advice(self, obj):
            return get_translation_or_dict('accessibility_advice', self, obj)

        def get_accessibility_covering(self, obj):
            return get_translation_or_dict('accessibility_covering', self, obj)

        def get_accessibility_exposure(self, obj):
            return get_translation_or_dict('accessibility_exposure', self, obj)

        def get_accessibility_signage(self, obj):
            return get_translation_or_dict('accessibility_signage', self, obj)

        def get_accessibility_slope(self, obj):
            return get_translation_or_dict('accessibility_slope', self, obj)

        def get_accessibility_width(self, obj):
            return get_translation_or_dict('accessibility_width', self, obj)

        def get_ambiance(self, obj):
            return get_translation_or_dict('ambiance', self, obj)

        def get_disabled_infrastructure(self, obj):
            return get_translation_or_dict('accessibility_infrastructure', self, obj)

        def get_departure(self, obj):
            return get_translation_or_dict('departure', self, obj)

        def get_first_point(self, geom):
            if isinstance(geom, Point):
                return geom
            if isinstance(geom, MultiLineString):
                return Point(geom[0][0])
            return Point(geom[0])

        def get_departure_geom(self, obj):
            return self.get_first_point(obj.geom3d_transformed)[:2]

        def get_arrival(self, obj):
            return get_translation_or_dict('arrival', self, obj)

        def get_description_teaser(self, obj):
            return get_translation_or_dict('description_teaser', self, obj)

        def get_length_3d(self, obj):
            return round(obj.length_3d_m, 1)

        def get_gpx_url(self, obj):
            return build_url(self, reverse('trekking:trek_gpx_detail', kwargs={'lang': get_language(), 'pk': obj.pk, 'slug': obj.slug}))

        def get_kml_url(self, obj):
            return build_url(self, reverse('trekking:trek_kml_detail', kwargs={'lang': get_language(), 'pk': obj.pk, 'slug': obj.slug}))

        def get_advice(self, obj):
            return get_translation_or_dict('advice', self, obj)

        def get_advised_parking(self, obj):
            return get_translation_or_dict('advised_parking', self, obj)

        def get_parking_location(self, obj):
            if not obj.parking_location:
                return None
            point = obj.parking_location.transform(settings.API_SRID, clone=True)
            return [round(point.x, 7), round(point.y, 7)]

        def get_ratings_description(self, obj):
            return get_translation_or_dict('ratings_description', self, obj)

        def get_public_transport(self, obj):
            return get_translation_or_dict('public_transport', self, obj)

        def get_elevation_area_url(self, obj):
            return build_url(self, reverse('apiv2:trek-dem', args=(obj.pk,)))

        def get_elevation_svg_url(self, obj):
            return build_url(self, reverse('apiv2:trek-profile', args=(obj.pk,)) + f"?language={get_language()}&format=svg")

        def get_altimetric_profile_url(self, obj):
            return build_url(self, reverse('apiv2:trek-profile', args=(obj.pk,)))

        def get_points_reference(self, obj):
            if not obj.points_reference:
                return None
            geojson = obj.points_reference.transform(settings.API_SRID, clone=True).geojson
            return json.loads(geojson)

        def get_cities(self, obj):
            return [city.code for city in obj.published_cities]

        def get_departure_city(self, obj):
            geom = self.get_first_point(obj.geom)
            city = zoning_models.City.objects.all().filter(geom__contains=geom).first()
            return city.code if city else None

        class Meta:
            model = trekking_models.Trek
            fields = (
                'id', 'access', 'accessibilities', 'accessibility_advice', 'accessibility_covering',
                'accessibility_exposure', 'accessibility_level', 'accessibility_signage', 'accessibility_slope',
                'accessibility_width', 'advice', 'advised_parking', 'altimetric_profile', 'ambiance', 'arrival',
                'ascent', 'attachments', 'attachments_accessibility', 'children', 'cities', 'create_datetime',
                'departure', 'departure_city', 'departure_geom', 'descent',
                'description', 'description_teaser', 'difficulty',
                'disabled_infrastructure', 'duration', 'elevation_area_url',
                'elevation_svg_url', 'external_id', 'gear', 'geometry', 'gpx',
                'information_desks', 'kml', 'labels', 'length_2d', 'length_3d',
                'max_elevation', 'min_elevation', 'name', 'networks', 'next',
                'parents', 'parking_location', 'pdf', 'points_reference',
                'portal', 'practice', 'provider', 'ratings', 'ratings_description', 'previous', 'public_transport',
                'published', 'reservation_system', 'reservation_id', 'route', 'second_external_id',
                'source', 'structure', 'themes', 'update_datetime', 'url', 'uuid', 'view_points', 'web_links'
            )

    class TourSerializer(TrekSerializer):
        url = HyperlinkedIdentityField(view_name='apiv2:tour-detail')
        count_children = serializers.SerializerMethodField()
        steps = serializers.SerializerMethodField()

        def get_count_children(self, obj):
            return obj.count_children

        def get_steps(self, obj):
            qs = obj.children \
                .select_related('topo_object', 'difficulty') \
                .prefetch_related('topo_object__aggregations', 'themes', 'networks', 'attachments') \
                .annotate(geom3d_transformed=Transform(F('geom_3d'), settings.API_SRID),
                          length_3d_m=Length3D('geom_3d'))
            FinalClass = override_serializer(self.context.get('request').GET.get('format'),
                                             TrekSerializer)
            return FinalClass(qs, many=True, context=self.context).data

        class Meta(TrekSerializer.Meta):
            fields = TrekSerializer.Meta.fields + ('count_children', 'steps')

    class POITypeSerializer(DynamicFieldsMixin, serializers.ModelSerializer):
        label = serializers.SerializerMethodField()

        def get_label(self, obj):
            return get_translation_or_dict('label', self, obj)

        class Meta:
            model = trekking_models.POIType
            fields = ('id', 'label', 'pictogram')

    class POISerializer(DynamicFieldsMixin, serializers.ModelSerializer):
        url = HyperlinkedIdentityField(view_name='apiv2:poi-detail')
        type_label = serializers.SerializerMethodField()
        type_pictogram = serializers.FileField(source='type.pictogram')
        name = serializers.SerializerMethodField()
        description = serializers.SerializerMethodField()
        external_id = serializers.CharField(source='eid')
        published = serializers.SerializerMethodField()
        create_datetime = serializers.DateTimeField(source='topo_object.date_insert')
        update_datetime = serializers.DateTimeField(source='topo_object.date_update')
        geometry = geo_serializers.GeometryField(read_only=True, source="geom3d_transformed", precision=7)
        attachments = AttachmentSerializer(many=True, source='sorted_attachments')
        view_points = HDViewPointSerializer(many=True)

        def get_type_label(self, obj):
            return get_translation_or_dict('label', self, obj.type)

        def get_published(self, obj):
            return get_translation_or_dict('published', self, obj)

        def get_name(self, obj):
            return get_translation_or_dict('name', self, obj)

        def get_description(self, obj):
            return get_translation_or_dict('description', self, obj)

        class Meta:
            model = trekking_models.POI
            fields = (
                'id', 'description', 'external_id',
                'geometry', 'name', 'attachments', 'provider', 'published', 'type',
                'type_label', 'type_pictogram', 'url', 'uuid',
                'create_datetime', 'update_datetime', 'view_points'
            )

    class ThemeSerializer(DynamicFieldsMixin, serializers.ModelSerializer):
        label = serializers.SerializerMethodField()

        def get_label(self, obj):
            return get_translation_or_dict('label', self, obj)

        class Meta:
            model = trekking_models.Theme
            fields = ('id', 'label', 'pictogram')

    class AccessibilitySerializer(DynamicFieldsMixin, serializers.ModelSerializer):
        name = serializers.SerializerMethodField()

        def get_name(self, obj):
            return get_translation_or_dict('name', self, obj)

        class Meta:
            model = trekking_models.Accessibility
            fields = ('id', 'name', 'pictogram')

    class AccessibilityLevelSerializer(DynamicFieldsMixin, serializers.ModelSerializer):
        name = serializers.SerializerMethodField()

        def get_name(self, obj):
            return get_translation_or_dict('name', self, obj)

        class Meta:
            model = trekking_models.AccessibilityLevel
            fields = ('id', 'name')

if 'geotrek.sensitivity' in settings.INSTALLED_APPS:
    class SensitiveAreaSerializer(DynamicFieldsMixin, TimeStampedSerializer):
        url = HyperlinkedIdentityField(view_name='apiv2:sensitivearea-detail')
        name = serializers.SerializerMethodField()
        elevation = serializers.SerializerMethodField()
        description = serializers.SerializerMethodField()
        period = serializers.SerializerMethodField()
        practices = serializers.PrimaryKeyRelatedField(many=True, source='species.practices', read_only=True)
        info_url = serializers.URLField(source='species.url')
        structure = serializers.CharField(source='structure.name')
        published = serializers.BooleanField()
        geometry = geo_serializers.GeometryField(read_only=True, source="geom_transformed", precision=7)
<<<<<<< HEAD
        species_id = serializers.SerializerMethodField(read_only=True)
        kml_url = serializers.SerializerMethodField(read_only=True)
        openair_url = serializers.SerializerMethodField(read_only=True)
=======
        species_id = serializers.SerializerMethodField()
        kml_url = serializers.SerializerMethodField()
        attachments = AttachmentSerializer(many=True)
>>>>>>> d72a2d34

        def get_name(self, obj):
            return get_translation_or_dict('name', self, obj.species)

        def get_description(self, obj):
            return get_translation_or_dict('description', self, obj)

        def get_period(self, obj):
            return [getattr(obj.species, 'period{:02}'.format(p)) for p in range(1, 13)]

        def get_elevation(self, obj):
            return obj.species.radius

        def get_species_id(self, obj):
            if obj.species.category == sensitivity_models.Species.SPECIES:
                return obj.species_id
            return None

        def get_kml_url(self, obj):
            url = reverse('sensitivity:sensitivearea_kml_detail', kwargs={'lang': get_language(), 'pk': obj.pk})
            return build_url(self, url)

<<<<<<< HEAD

        def get_openair_url(self, obj):
            is_aerial = obj.species.practices.filter(name__in=settings.SENSITIVITY_OPENAIR_SPORT_PRACTICES).exists()
            if is_aerial:
                url = reverse('sensitivity:sensitivearea_openair_detail', kwargs={'lang': get_language(), 'pk': obj.pk})
                return self.context['request'].build_absolute_uri(url)
            else:
                return None

        class Meta:
            model = sensitivity_models.SensitiveArea
            fields = (
                'id', 'contact', 'create_datetime', 'description', 'elevation',
                'geometry', 'info_url', 'kml_url', 'openair_url', 'name', 'period',
=======
        class Meta(TimeStampedSerializer.Meta):
            model = sensitivity_models.SensitiveArea
            fields = TimeStampedSerializer.Meta.fields + (
                'id', 'contact', 'description', 'elevation',
                'geometry', 'info_url', 'kml_url', 'name', 'period',
>>>>>>> d72a2d34
                'practices', 'published', 'species_id', 'provider', 'structure',
                'url', 'attachments'
            )

    class BubbleSensitiveAreaSerializer(SensitiveAreaSerializer):
        radius = serializers.SerializerMethodField()

        def get_radius(self, obj):
            if obj.species.category == sensitivity_models.Species.SPECIES and obj.geom.geom_typeid == 0:
                return obj.species.radius
            else:
                return None

        class Meta:
            model = SensitiveAreaSerializer.Meta.model
            fields = SensitiveAreaSerializer.Meta.fields + ('radius', )

    class SportPracticeSerializer(DynamicFieldsMixin, serializers.ModelSerializer):
        name = serializers.SerializerMethodField()

        def get_name(self, obj):
            return get_translation_or_dict('name', self, obj)

        class Meta:
            model = sensitivity_models.SportPractice
            fields = (
                'id', 'name'
            )

    class SpeciesSerializer(DynamicFieldsMixin, serializers.ModelSerializer):
        name = serializers.SerializerMethodField()
        period01 = serializers.BooleanField(read_only=True)
        period02 = serializers.BooleanField(read_only=True)
        period03 = serializers.BooleanField(read_only=True)
        period04 = serializers.BooleanField(read_only=True)
        period05 = serializers.BooleanField(read_only=True)
        period06 = serializers.BooleanField(read_only=True)
        period07 = serializers.BooleanField(read_only=True)
        period08 = serializers.BooleanField(read_only=True)
        period09 = serializers.BooleanField(read_only=True)
        period10 = serializers.BooleanField(read_only=True)
        period11 = serializers.BooleanField(read_only=True)
        period12 = serializers.BooleanField(read_only=True)
        url = serializers.URLField(read_only=True)
        radius = serializers.IntegerField(read_only=True)
        practices = serializers.SerializerMethodField()

        def get_name(self, obj):
            return get_translation_or_dict('name', self, obj)

        def get_practices(self, obj):
            return obj.practices.values_list('id', flat=True)

        class Meta:
            model = sensitivity_models.Species
            fields = (
                'id', 'name', 'period01', 'period02', 'period03',
                'period04', 'period05', 'period06', 'period07',
                'period08', 'period09', 'period10', 'period11',
                'period12', 'practices', 'radius', 'url'
            )


if 'geotrek.zoning' in settings.INSTALLED_APPS:
    class CitySerializer(DynamicFieldsMixin, serializers.ModelSerializer):
        geometry = geo_serializers.GeometryField(read_only=True, source="geom", precision=7)
        id = serializers.ReadOnlyField(source='code')

        class Meta:
            model = zoning_models.City
            fields = ('id', 'geometry', 'name', 'published')

    class DistrictsSerializer(DynamicFieldsMixin, serializers.ModelSerializer):
        geometry = geo_serializers.GeometryField(read_only=True, source="geom", precision=7)

        class Meta:
            model = zoning_models.District
            fields = ('id', 'geometry', 'name', 'published')


if 'geotrek.outdoor' in settings.INSTALLED_APPS:
    class OutdoorRatingScaleSerializer(DynamicFieldsMixin, serializers.ModelSerializer):
        name = serializers.SerializerMethodField()

        def get_name(self, obj):
            return get_translation_or_dict('name', self, obj)

        class Meta:
            model = outdoor_models.RatingScale
            fields = ('id', 'name', 'practice')

    class OutdoorRatingSerializer(DynamicFieldsMixin, serializers.ModelSerializer):
        name = serializers.SerializerMethodField()
        description = serializers.SerializerMethodField()

        def get_name(self, obj):
            return get_translation_or_dict('name', self, obj)

        def get_description(self, obj):
            return get_translation_or_dict('description', self, obj)

        class Meta:
            model = outdoor_models.Rating
            fields = ('id', 'name', 'description', 'scale', 'order', 'color')

    class OutdoorPracticeSerializer(DynamicFieldsMixin, serializers.ModelSerializer):
        name = serializers.SerializerMethodField()

        def get_name(self, obj):
            return get_translation_or_dict('name', self, obj)

        class Meta:
            model = outdoor_models.Practice
            fields = ('id', 'name', 'sector', 'pictogram')

    class SiteTypeSerializer(DynamicFieldsMixin, serializers.ModelSerializer):
        name = serializers.SerializerMethodField()

        def get_name(self, obj):
            return get_translation_or_dict('name', self, obj)

        class Meta:
            model = outdoor_models.SiteType
            fields = ('id', 'name', 'practice')

    class CourseTypeSerializer(DynamicFieldsMixin, serializers.ModelSerializer):
        name = serializers.SerializerMethodField()

        def get_name(self, obj):
            return get_translation_or_dict('name', self, obj)

        class Meta:
            model = outdoor_models.CourseType
            fields = ('id', 'name', 'practice')

    class SectorSerializer(DynamicFieldsMixin, serializers.ModelSerializer):
        name = serializers.SerializerMethodField()

        def get_name(self, obj):
            return get_translation_or_dict('name', self, obj)

        class Meta:
            model = outdoor_models.Practice
            fields = ('id', 'name')

    class SiteSerializer(PDFSerializerMixin, DynamicFieldsMixin, serializers.ModelSerializer):
        url = HyperlinkedIdentityField(view_name='apiv2:site-detail')
        geometry = geo_serializers.GeometryField(read_only=True, source="geom_transformed", precision=7)
        attachments = AttachmentSerializer(many=True)
        sector = serializers.SerializerMethodField()
        courses = serializers.SerializerMethodField()
        children = serializers.SerializerMethodField()
        parent = serializers.SerializerMethodField()
        pdf = serializers.SerializerMethodField('get_pdf_url')
        cities = serializers.SerializerMethodField()
        web_links = WebLinkSerializer(many=True)
        view_points = HDViewPointSerializer(many=True)

        def get_cities(self, obj):
            return [city.code for city in obj.published_cities]

        def get_courses(self, obj):
            courses = []
            request = self.context['request']
            language = request.GET.get('language')
            for course in obj.children_courses.all():
                if language:
                    if getattr(course, f"published_{language}"):
                        courses.append(course.pk)
                else:
                    if course.published:
                        courses.append(course.pk)
            return courses

        def get_parent(self, obj):
            parent = None
            request = self.context['request']
            language = request.GET.get('language')
            if obj.parent:
                if language:
                    if getattr(obj.parent, f"published_{language}"):
                        parent = obj.parent.pk
                else:
                    if obj.parent.published:
                        parent = obj.parent.pk
            return parent

        def get_children(self, obj):
            children = []
            request = self.context['request']
            language = request.GET.get('language')
            if language:
                for site in obj.get_children():
                    if getattr(site, f"published_{language}"):
                        children.append(site.pk)
            else:
                for site in obj.get_children():
                    if site.published:
                        children.append(site.pk)
            return children

        def get_sector(self, obj):
            if obj.practice and obj.practice.sector:
                return obj.practice.sector_id
            return None

        class Meta:
            model = outdoor_models.Site
            fields = (
                'id', 'accessibility', 'advice', 'ambiance', 'attachments', 'cities', 'children', 'description',
                'description_teaser', 'eid', 'geometry', 'information_desks', 'labels', 'managers',
                'name', 'orientation', 'pdf', 'period', 'parent', 'portal', 'practice', 'provider',
                'ratings', 'sector', 'source', 'structure', 'themes', 'view_points',
                'type', 'url', 'uuid', 'courses', 'web_links', 'wind',
            )

    class CourseSerializer(PDFSerializerMixin, DynamicFieldsMixin, serializers.ModelSerializer):
        url = HyperlinkedIdentityField(view_name='apiv2:course-detail')
        geometry = geo_serializers.GeometryField(read_only=True, source="geom_transformed", precision=7)
        children = serializers.ReadOnlyField(source='children_id')
        parents = serializers.ReadOnlyField(source='parents_id')
        accessibility = serializers.SerializerMethodField()
        attachments = AttachmentSerializer(many=True, source='sorted_attachments')
        equipment = serializers.SerializerMethodField()
        gear = serializers.SerializerMethodField()
        ratings_description = serializers.SerializerMethodField()
        sites = serializers.SerializerMethodField()
        points_reference = serializers.SerializerMethodField()
        pdf = serializers.SerializerMethodField('get_pdf_url')
        cities = serializers.SerializerMethodField()

        def get_accessibility(self, obj):
            return get_translation_or_dict('accessibility', self, obj)

        def get_cities(self, obj):
            return [city.code for city in obj.published_cities]

        def get_equipment(self, obj):
            return get_translation_or_dict('equipment', self, obj)

        def get_gear(self, obj):
            return get_translation_or_dict('gear', self, obj)

        def get_ratings_description(self, obj):
            return get_translation_or_dict('ratings_description', self, obj)

        def get_sites(self, obj):
            sites = []
            request = self.context['request']
            language = request.GET.get('language')
            if language:
                for site in obj.parent_sites.all():
                    if getattr(site, f"published_{language}"):
                        sites.append(site.pk)
            else:
                for site in obj.parent_sites.all():
                    if getattr(site, "published"):
                        sites.append(site.pk)
            return sites

        def get_points_reference(self, obj):
            if not obj.points_reference:
                return None
            geojson = obj.points_reference.transform(settings.API_SRID, clone=True).geojson
            return json.loads(geojson)

        class Meta:
            model = outdoor_models.Course
            fields = (
                'id', 'accessibility', 'advice', 'attachments', 'children', 'cities', 'description', 'duration', 'eid',
                'equipment', 'gear', 'geometry', 'height', 'length', 'max_elevation',
                'min_elevation', 'name', 'parents', 'pdf', 'points_reference', 'provider', 'ratings', 'ratings_description',
                'sites', 'structure', 'type', 'url', 'uuid'
            )

if 'geotrek.feedback' in settings.INSTALLED_APPS:
    class ReportStatusSerializer(DynamicFieldsMixin, serializers.ModelSerializer):
        label = serializers.SerializerMethodField()

        def get_label(self, obj):
            return get_translation_or_dict('label', self, obj)

        class Meta:
            model = feedback_models.ReportStatus
            fields = ('color', 'id', 'label', 'identifier')

    class ReportCategorySerializer(DynamicFieldsMixin, serializers.ModelSerializer):
        label = serializers.SerializerMethodField()

        def get_label(self, obj):
            return get_translation_or_dict('label', self, obj)

        class Meta:
            model = feedback_models.ReportCategory
            fields = ('id', 'label')

    class ReportActivitySerializer(DynamicFieldsMixin, serializers.ModelSerializer):
        label = serializers.SerializerMethodField()

        def get_label(self, obj):
            return get_translation_or_dict('label', self, obj)

        class Meta:
            model = feedback_models.ReportActivity
            fields = ('id', 'label')

    class ReportProblemMagnitudeSerializer(DynamicFieldsMixin, serializers.ModelSerializer):
        label = serializers.SerializerMethodField()

        def get_label(self, obj):
            return get_translation_or_dict('label', self, obj)

        class Meta:
            model = feedback_models.ReportProblemMagnitude
            fields = ('id', 'label')


if 'geotrek.flatpages' in settings.INSTALLED_APPS:
    class FlatPageSerializer(DynamicFieldsMixin, serializers.ModelSerializer):
        title = serializers.SerializerMethodField()
        content = serializers.SerializerMethodField()
        published = serializers.SerializerMethodField()
        attachments = AttachmentSerializer(many=True)

        class Meta:
            model = flatpages_models.FlatPage
            fields = (
                'id', 'title', 'external_url', 'content', 'target', 'source', 'portal', 'order',
                'published', 'attachments',
            )

        def get_title(self, obj):
            return get_translation_or_dict('title', self, obj)

        def get_content(self, obj):
            return get_translation_or_dict('content', self, obj)

        def get_published(self, obj):
            return get_translation_or_dict('published', self, obj)

if "geotrek.infrastructure" in settings.INSTALLED_APPS:

    class InfrastructureTypeSerializer(DynamicFieldsMixin, serializers.ModelSerializer):
        type = serializers.SerializerMethodField()

        def get_type(self, obj):
            type_label = infrastructure_models.INFRASTRUCTURE_TYPES.for_value(obj.type).display
            return _(type_label)

        class Meta:
            model = infrastructure_models.InfrastructureType
            fields = ('id', 'label', 'pictogram', 'structure', 'type')

    class InfrastructureSerializer(DynamicFieldsMixin, serializers.ModelSerializer):
        geometry = geo_serializers.GeometryField(read_only=True, source="geom3d_transformed", precision=7)
        structure = serializers.CharField(source='structure.name')
        accessibility = serializers.SerializerMethodField()
        attachments = AttachmentSerializer(many=True)

        def get_accessibility(self, obj):
            return get_translation_or_dict('accessibility', self, obj)

        class Meta:
            model = infrastructure_models.Infrastructure
            fields = ('id', 'accessibility', 'attachments', 'condition', 'description', 'eid', 'geometry', 'name',
                      'implantation_year', 'maintenance_difficulty', 'provider', 'structure', 'type', 'usage_difficulty', 'uuid')

    class InfrastructureConditionSerializer(DynamicFieldsMixin, serializers.ModelSerializer):

        class Meta:
            model = infrastructure_models.InfrastructureType
            fields = ('id', 'label', 'structure')

    class InfrastructureMaintenanceDifficultyLevelSerializer(DynamicFieldsMixin, serializers.ModelSerializer):

        class Meta:
            model = infrastructure_models.InfrastructureMaintenanceDifficultyLevel
            fields = ('id', 'label', 'structure')

    class InfrastructureUsageDifficultyLevelSerializer(DynamicFieldsMixin, serializers.ModelSerializer):

        class Meta:
            model = infrastructure_models.InfrastructureUsageDifficultyLevel
            fields = ('id', 'label', 'structure')

if 'geotrek.signage' in settings.INSTALLED_APPS:

    class LineSerializer(DynamicFieldsMixin, serializers.ModelSerializer):
        pictogram = serializers.CharField(source='pictogram_name')

        class Meta:
            model = signage_models.Line
            fields = ('id', 'direction', 'text', 'pictogram', 'distance', 'time')

    class BladeSerializer(DynamicFieldsMixin, serializers.ModelSerializer):
        lines = LineSerializer(many=True)

        class Meta:
            model = signage_models.Blade
            fields = ('id', 'number', 'color', 'direction', 'lines')

    class SignageSerializer(DynamicFieldsMixin, serializers.ModelSerializer):
        geometry = geo_serializers.GeometryField(read_only=True, source="geom3d_transformed", precision=7)
        structure = serializers.CharField(source='structure.name')
        attachments = AttachmentSerializer(many=True)
        blades = BladeSerializer(source='blades_set', many=True)

        class Meta:
            model = signage_models.Signage
            fields = ('id', 'attachments', 'blades', 'code', 'condition', 'description', 'eid',
                      'geometry', 'implantation_year', 'name', 'printed_elevation', 'provider', 'sealing',
                      'structure', 'type', 'uuid')

    class SignageTypeSerializer(DynamicFieldsMixin, serializers.ModelSerializer):
        class Meta:
            model = signage_models.SignageType
            fields = ('id', 'label', 'pictogram', 'structure')

    class DirectionSerializer(DynamicFieldsMixin, serializers.ModelSerializer):
        class Meta:
            model = signage_models.Direction
            fields = ('id', 'label')

    class SealingSerializer(DynamicFieldsMixin, serializers.ModelSerializer):
        class Meta:
            model = signage_models.Sealing
            fields = ('id', 'label', 'structure')

    class ColorSerializer(DynamicFieldsMixin, serializers.ModelSerializer):
        class Meta:
            model = signage_models.Color
            fields = ('id', 'label')

    class BladeTypeSerializer(DynamicFieldsMixin, serializers.ModelSerializer):
        class Meta:
            model = signage_models.BladeType
            fields = ('id', 'label', 'structure')<|MERGE_RESOLUTION|>--- conflicted
+++ resolved
@@ -911,15 +911,10 @@
         structure = serializers.CharField(source='structure.name')
         published = serializers.BooleanField()
         geometry = geo_serializers.GeometryField(read_only=True, source="geom_transformed", precision=7)
-<<<<<<< HEAD
-        species_id = serializers.SerializerMethodField(read_only=True)
-        kml_url = serializers.SerializerMethodField(read_only=True)
-        openair_url = serializers.SerializerMethodField(read_only=True)
-=======
         species_id = serializers.SerializerMethodField()
         kml_url = serializers.SerializerMethodField()
+        openair_url = serializers.SerializerMethodField(read_only=True)
         attachments = AttachmentSerializer(many=True)
->>>>>>> d72a2d34
 
         def get_name(self, obj):
             return get_translation_or_dict('name', self, obj.species)
@@ -941,8 +936,6 @@
         def get_kml_url(self, obj):
             url = reverse('sensitivity:sensitivearea_kml_detail', kwargs={'lang': get_language(), 'pk': obj.pk})
             return build_url(self, url)
-
-<<<<<<< HEAD
 
         def get_openair_url(self, obj):
             is_aerial = obj.species.practices.filter(name__in=settings.SENSITIVITY_OPENAIR_SPORT_PRACTICES).exists()
@@ -952,18 +945,11 @@
             else:
                 return None
 
-        class Meta:
-            model = sensitivity_models.SensitiveArea
-            fields = (
-                'id', 'contact', 'create_datetime', 'description', 'elevation',
-                'geometry', 'info_url', 'kml_url', 'openair_url', 'name', 'period',
-=======
         class Meta(TimeStampedSerializer.Meta):
             model = sensitivity_models.SensitiveArea
             fields = TimeStampedSerializer.Meta.fields + (
                 'id', 'contact', 'description', 'elevation',
-                'geometry', 'info_url', 'kml_url', 'name', 'period',
->>>>>>> d72a2d34
+                'geometry', 'info_url', 'kml_url', 'openair_url', 'name', 'period',
                 'practices', 'published', 'species_id', 'provider', 'structure',
                 'url', 'attachments'
             )
