--- conflicted
+++ resolved
@@ -919,13 +919,8 @@
                 'id', 'advice', 'ambiance', 'description', 'description_teaser',
                 'eid', 'geometry', 'information_desks', 'labels', 'managers',
                 'name', 'orientation', 'period', 'portal', 'practice',
-<<<<<<< HEAD
-                'ratings_max', 'ratings_min', 'source', 'structure', 'themes',
+                'ratings', 'source', 'structure', 'themes',
                 'type', 'url', 'courses', 'web_links', 'wind',
-=======
-                'ratings', 'source', 'structure', 'themes',
-                'type', 'url', 'web_links', 'wind',
->>>>>>> e16517ad
             )
 
     class CourseSerializer(DynamicFieldsMixin, serializers.ModelSerializer):
