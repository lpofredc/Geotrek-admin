import json

from easy_thumbnails.alias import aliases
from easy_thumbnails.exceptions import InvalidImageFormatError
from easy_thumbnails.files import get_thumbnailer
from django.conf import settings
from django.contrib.gis.geos import MultiLineString, Point
from django.db.models import F
from django.shortcuts import get_object_or_404
from django.urls import reverse
from django.utils.translation import get_language, gettext_lazy as _
from drf_dynamic_fields import DynamicFieldsMixin
from PIL.Image import DecompressionBombError
from rest_framework import serializers
from rest_framework.relations import HyperlinkedIdentityField
from rest_framework_gis import serializers as geo_serializers

from geotrek.api.v2.functions import Length, Length3D, Transform
from geotrek.api.v2.utils import build_url, get_translation_or_dict
from geotrek.authent import models as authent_models
from geotrek.common import models as common_models
from geotrek.core.models import simplify_coords

if 'geotrek.core' in settings.INSTALLED_APPS:
    from geotrek.core import models as core_models
if 'geotrek.feedback' in settings.INSTALLED_APPS:
    from geotrek.feedback import models as feedback_models
if 'geotrek.tourism' in settings.INSTALLED_APPS:
    from geotrek.tourism import models as tourism_models
if 'geotrek.trekking' in settings.INSTALLED_APPS:
    from geotrek.trekking import models as trekking_models
if 'geotrek.sensitivity' in settings.INSTALLED_APPS:
    from geotrek.sensitivity import models as sensitivity_models
if 'geotrek.zoning' in settings.INSTALLED_APPS:
    from geotrek.zoning import models as zoning_models
if 'geotrek.outdoor' in settings.INSTALLED_APPS:
    from geotrek.outdoor import models as outdoor_models
if 'geotrek.flatpages' in settings.INSTALLED_APPS:
    from geotrek.flatpages import models as flatpages_models
if 'geotrek.infrastructure' in settings.INSTALLED_APPS:
    from geotrek.infrastructure import models as infrastructure_models
if 'geotrek.signage' in settings.INSTALLED_APPS:
    from geotrek.signage import models as signage_models


class BaseGeoJSONSerializer(geo_serializers.GeoFeatureModelSerializer):
    """
    Mixin used to serialize geojson
    """

    def to_representation(self, instance):
        """Round bbox coordinates"""
        feature = super().to_representation(instance)
        feature['bbox'] = simplify_coords(feature['bbox'])
        return feature

    class Meta:
        geo_field = 'geometry'
        auto_bbox = True


def override_serializer(format_output, base_serializer_class):
    """
    Override Serializer switch output format and dimension data
    """
    if format_output == 'geojson':
        class GeneratedGeoSerializer(BaseGeoJSONSerializer,
                                     base_serializer_class):
            class Meta(BaseGeoJSONSerializer.Meta,
                       base_serializer_class.Meta):
                pass

        final_class = GeneratedGeoSerializer
    else:
        final_class = base_serializer_class

    return final_class


if 'geotrek.trekking' in settings.INSTALLED_APPS:
    class NetworkSerializer(DynamicFieldsMixin, serializers.ModelSerializer):
        label = serializers.SerializerMethodField(read_only=True)

        def get_label(self, obj):
            return get_translation_or_dict('network', self, obj)

        class Meta:
            model = trekking_models.TrekNetwork
            fields = ('id', 'label', 'pictogram')

    class PracticeSerializer(DynamicFieldsMixin, serializers.ModelSerializer):
        name = serializers.SerializerMethodField(read_only=True)

        def get_name(self, obj):
            return get_translation_or_dict('name', self, obj)

        class Meta:
            model = trekking_models.Practice
            fields = ('id', 'name', 'order', 'pictogram',)

    class TrekDifficultySerializer(DynamicFieldsMixin, serializers.ModelSerializer):
        label = serializers.SerializerMethodField(read_only=True)

        def get_label(self, obj):
            return get_translation_or_dict('difficulty', self, obj)

        class Meta:
            model = trekking_models.DifficultyLevel
            fields = ('id', 'cirkwi_level', 'label', 'pictogram')

    class RouteSerializer(DynamicFieldsMixin, serializers.ModelSerializer):
        route = serializers.SerializerMethodField(read_only=True)

        def get_route(self, obj):
            return get_translation_or_dict('route', self, obj)

        class Meta:
            model = trekking_models.Route
            fields = ('id', 'pictogram', 'route')

    class WebLinkCategorySerializer(DynamicFieldsMixin, serializers.ModelSerializer):
        label = serializers.SerializerMethodField(read_only=True)

        def get_label(self, obj):
            return get_translation_or_dict('label', self, obj)

        class Meta:
            model = trekking_models.WebLinkCategory
            fields = ('label', 'id', 'pictogram')

    class WebLinkSerializer(DynamicFieldsMixin, serializers.ModelSerializer):
        name = serializers.SerializerMethodField(read_only=True)
        category = WebLinkCategorySerializer()

        def get_name(self, obj):
            return get_translation_or_dict('name', self, obj)

        class Meta:
            model = trekking_models.WebLink
            fields = ('name', 'url', 'category')

    class ServiceTypeSerializer(DynamicFieldsMixin, serializers.ModelSerializer):
        name = serializers.SerializerMethodField(read_only=True)

        def get_name(self, obj):
            return get_translation_or_dict('name', self, obj)

        class Meta:
            model = trekking_models.ServiceType
            fields = ('id', 'name', 'practices', 'pictogram')

    class ServiceSerializer(DynamicFieldsMixin, serializers.ModelSerializer):
        geometry = geo_serializers.GeometryField(read_only=True, source="geom3d_transformed", precision=7)
        structure = serializers.CharField(source='structure.name')

        class Meta:
            model = trekking_models.Service
            fields = ('id', 'eid', 'geometry', 'structure', 'type')


class ReservationSystemSerializer(DynamicFieldsMixin, serializers.ModelSerializer):
    class Meta:
        model = common_models.ReservationSystem
        fields = ('id', 'name')


class StructureSerializer(DynamicFieldsMixin, serializers.ModelSerializer):
    class Meta:
        model = authent_models.Structure
        fields = (
            'id', 'name'
        )


class TargetPortalSerializer(DynamicFieldsMixin, serializers.ModelSerializer):
    title = serializers.SerializerMethodField(read_only=True)
    description = serializers.SerializerMethodField(read_only=True)
    facebook_image_url = serializers.SerializerMethodField(read_only=True)

    def get_title(self, obj):
        return get_translation_or_dict('title', self, obj)

    def get_description(self, obj):
        return get_translation_or_dict('description', self, obj)

    def get_facebook_image_url(self, obj):
        return build_url(self, obj.facebook_image_url) if obj.facebook_image_url else ""

    class Meta:
        model = common_models.TargetPortal
        fields = (
            'id', 'description', 'facebook_id',
            'facebook_image_height', 'facebook_image_url',
            'facebook_image_width', 'name', 'title', 'website'
        )


class OrganismSerializer(DynamicFieldsMixin, serializers.ModelSerializer):
    name = serializers.CharField(source='organism')

    class Meta:
        model = common_models.Organism
        fields = (
            'id', 'name'
        )


class RecordSourceSerializer(DynamicFieldsMixin, serializers.ModelSerializer):
    class Meta:
        model = common_models.RecordSource
        fields = ('id', 'name', 'pictogram', 'website')


class AttachmentSerializer(DynamicFieldsMixin, serializers.ModelSerializer):
    url = serializers.SerializerMethodField(read_only=True)
    type = serializers.SerializerMethodField(read_only=True)
    thumbnail = serializers.SerializerMethodField(read_only=True)
    backend = serializers.SerializerMethodField(read_only=True)

    def get_url(self, obj):
        if obj.attachment_file:
            return build_url(self, obj.attachment_file.url)
        if obj.attachment_video:
            return obj.attachment_video
        if obj.attachment_link:
            return obj.attachment_link
        return ""

    def get_type(self, obj):
        if obj.is_image or obj.attachment_link:
            return "image"
        if obj.attachment_video != '':
            return "video"
        return "file"

    def get_thumbnail(self, obj):
        thumbnailer = get_thumbnailer(obj.attachment_file)
        try:
            thumbnail = thumbnailer.get_thumbnail(aliases.get('apiv2'))
        except (IOError, InvalidImageFormatError, DecompressionBombError):
            return ""
        thumbnail.author = obj.author
        thumbnail.legend = obj.legend
        return build_url(self, thumbnail.url)

    def get_backend(self, obj):
        if obj.attachment_video != '':
            return type(obj).__name__.replace('Backend', '')
        return ""

    class Meta:
        model = common_models.Attachment
        fields = (
            'author', 'backend', 'thumbnail',
            'legend', 'title', 'url', "type"
        )


class LabelSerializer(DynamicFieldsMixin, serializers.ModelSerializer):
    name = serializers.SerializerMethodField(read_only=True)
    advice = serializers.SerializerMethodField(read_only=True)

    def get_name(self, obj):
        return get_translation_or_dict('name', self, obj)

    def get_advice(self, obj):
        return get_translation_or_dict('advice', self, obj)

    class Meta:
        model = common_models.Label
        fields = ('id', 'advice', 'filter', 'name', 'pictogram')


if 'geotrek.tourism' in settings.INSTALLED_APPS:
    class TouristicContentCategorySerializer(DynamicFieldsMixin, serializers.ModelSerializer):
        types = serializers.SerializerMethodField(read_only=True)
        label = serializers.SerializerMethodField(read_only=True)

        class Meta:
            model = tourism_models.TouristicContentCategory
            fields = ('id', 'label', 'order', 'pictogram', 'types')

        def get_types(self, obj):
            request = self.context['request']
            portals = request.GET.get('portals')
            if portals:
                portals = portals.split(',')
            language = request.GET.get('language')
            return [{
                'id': obj.id * 100 + i,
                'label': get_translation_or_dict('type{}_label'.format(i), self, obj),
                'values': [{
                    'id': t.id,
                    'label': get_translation_or_dict('label', self, t),
                    'pictogram': t.pictogram.url if t.pictogram else None,
                } for t in obj.types.has_content_published_not_deleted_in_list(i, obj.pk, portals, language)]
            } for i in (1, 2)]

        def get_label(self, obj):
            return get_translation_or_dict('label', self, obj)

    class TouristicEventTypeSerializer(DynamicFieldsMixin, serializers.ModelSerializer):
        type = serializers.SerializerMethodField(read_only=True)

        def get_type(self, obj):
            return get_translation_or_dict('type', self, obj)

        class Meta:
            model = tourism_models.TouristicEventType
            fields = ('id', 'pictogram', 'type')

    class TouristicModelSerializer(DynamicFieldsMixin, serializers.ModelSerializer):
        geometry = geo_serializers.GeometryField(read_only=True, source="geom_transformed", precision=7)
        create_datetime = serializers.DateTimeField(source='date_insert')
        update_datetime = serializers.DateTimeField(source='date_update')
        external_id = serializers.CharField(source='eid')
        cities = serializers.SerializerMethodField(read_only=True)
        name = serializers.SerializerMethodField(read_only=True)
        description = serializers.SerializerMethodField(read_only=True)
        description_teaser = serializers.SerializerMethodField(read_only=True)
        practical_info = serializers.SerializerMethodField(read_only=True)
        pdf = serializers.SerializerMethodField('get_pdf_url')

        def get_practical_info(self, obj):
            return get_translation_or_dict('practical_info', self, obj)

        def get_cities(self, obj):
            return [city.code for city in obj.published_cities]

        def get_name(self, obj):
            return get_translation_or_dict('name', self, obj)

        def get_description(self, obj):
            return get_translation_or_dict('description', self, obj)

        def get_description_teaser(self, obj):
            return get_translation_or_dict('description_teaser', self, obj)

        def _get_pdf_url_lang(self, obj, lang):
            if settings.ONLY_EXTERNAL_PUBLIC_PDF:
                file_type = get_object_or_404(common_models.FileType, type="Topoguide")
                if not common_models.Attachment.objects.attachments_for_object_only_type(obj, file_type).exists():
                    return None
            urlname = 'tourism:touristiccontent_{}printable'.format('booklet_' if settings.USE_BOOKLET_PDF else '')
            url = reverse(urlname, kwargs={'lang': lang, 'pk': obj.pk, 'slug': obj.slug})
            request = self.context.get('request')
            if request:
                url = request.build_absolute_uri(url)
            return url

        def get_pdf_url(self, obj):
            lang = self.context.get('request').GET.get('language', 'all') if self.context.get('request') else 'all'
            if lang != 'all':
                data = self._get_pdf_url_lang(obj, lang)
            else:
                data = {}
                for language in settings.MODELTRANSLATION_LANGUAGES:
                    data[language] = self._get_pdf_url_lang(obj, language)
            return data

    class TouristicContentSerializer(TouristicModelSerializer):
        url = HyperlinkedIdentityField(view_name='apiv2:touristiccontent-detail')
        types = serializers.SerializerMethodField(read_only=True)
        attachments = AttachmentSerializer(many=True, source='sorted_attachments')
        departure_city = serializers.SerializerMethodField(read_only=True)

        class Meta:
            model = tourism_models.TouristicContent
            fields = (
                'id', 'attachments', 'approved', 'category', 'description',
                'description_teaser', 'departure_city', 'geometry',
                'practical_info', 'url', 'cities', 'create_datetime',
                'external_id', 'name', 'pdf', 'portal', 'published',
                'source', 'structure', 'themes',
                'update_datetime', 'types', 'contact', 'email',
                'website', 'reservation_system', 'reservation_id',
            )

        def get_types(self, obj):
            return {
                obj.category.id * 100 + i: [
                    t.id for t in getattr(obj, 'type{}'.format(i)).all()
                ] for i in (1, 2)
            }

        def get_departure_city(self, obj):
            city = zoning_models.City.objects.all().filter(geom__contains=obj.geom).first()
            return city.code if city else None

    class TouristicEventSerializer(TouristicModelSerializer):
        url = HyperlinkedIdentityField(view_name='apiv2:touristicevent-detail')
        begin_date = serializers.DateField()
        end_date = serializers.DateField()
        type = serializers.SerializerMethodField(read_only=True)

        def get_type(self, obj):
            obj_type = obj.type
            if obj_type:
                return obj_type.pk
            return None

        class Meta:
            model = tourism_models.TouristicEvent
            fields = (
                'id', 'accessibility', 'approved', 'begin_date', 'booking',
                'cities', 'contact', 'create_datetime', 'description', 'description_teaser',
                'duration', 'email', 'end_date', 'external_id', 'geometry', 'meeting_point',
                'meeting_time', 'name', 'organizer', 'participant_number', 'pdf', 'portal',
                'practical_info', 'published', 'source', 'speaker', 'structure',
                'target_audience', 'themes', 'type', 'update_datetime', 'url', 'website'
            )

    class InformationDeskTypeSerializer(DynamicFieldsMixin, serializers.ModelSerializer):
        label = serializers.SerializerMethodField(read_only=True)

        def get_label(self, obj):
            return get_translation_or_dict('label', self, obj)

        class Meta:
            model = tourism_models.InformationDeskType
            fields = ('id', 'label', 'pictogram')

    class InformationDeskSerializer(DynamicFieldsMixin, serializers.ModelSerializer):
        type = InformationDeskTypeSerializer()
        name = serializers.SerializerMethodField(read_only=True)
        description = serializers.SerializerMethodField(read_only=True)
        photo_url = serializers.SerializerMethodField(read_only=True)

        def get_name(self, obj):
            return get_translation_or_dict('name', self, obj)

        def get_description(self, obj):
            return get_translation_or_dict('description', self, obj)

        def get_photo_url(self, obj):
            return build_url(self, obj.photo_url) if obj.photo_url else ""

        class Meta:
            model = tourism_models.InformationDesk
            geo_field = 'geom'
            fields = (
                'id', 'description', 'email', 'latitude', 'longitude',
                'municipality', 'name', 'phone', 'photo_url',
                'postal_code', 'street', 'type', 'website'
            )


if 'geotrek.core' in settings.INSTALLED_APPS:
    class PathSerializer(DynamicFieldsMixin, serializers.ModelSerializer):
        url = HyperlinkedIdentityField(view_name='apiv2:trek-detail')
        geometry = geo_serializers.GeometryField(read_only=True, source="geom3d_transformed", precision=7)
        length_2d = serializers.SerializerMethodField(read_only=True)
        length_3d = serializers.SerializerMethodField(read_only=True)

        def get_length_2d(self, obj):
            return round(obj.length_2d_m, 1)

        def get_length_3d(self, obj):
            return round(obj.length_3d_m, 1)

        class Meta:
            model = core_models.Path
            fields = (
                'id', 'comments', 'geometry', 'length_2d', 'length_3d',
                'name', 'url'
            )


if 'geotrek.trekking' in settings.INSTALLED_APPS:
    class TrekSerializer(DynamicFieldsMixin, serializers.ModelSerializer):
        url = HyperlinkedIdentityField(view_name='apiv2:trek-detail')
        published = serializers.SerializerMethodField(read_only=True)
        geometry = geo_serializers.GeometryField(read_only=True, source="geom3d_transformed", precision=7)
        length_2d = serializers.SerializerMethodField(read_only=True)
        length_3d = serializers.SerializerMethodField(read_only=True)
        name = serializers.SerializerMethodField(read_only=True)
        access = serializers.SerializerMethodField(read_only=True)
        ambiance = serializers.SerializerMethodField(read_only=True)
        description = serializers.SerializerMethodField(read_only=True)
        description_teaser = serializers.SerializerMethodField(read_only=True)
        departure = serializers.SerializerMethodField(read_only=True)
        disabled_infrastructure = serializers.SerializerMethodField(read_only=True)
        departure_geom = serializers.SerializerMethodField(read_only=True)
        arrival = serializers.SerializerMethodField(read_only=True)
        external_id = serializers.CharField(source='eid')
        second_external_id = serializers.CharField(source='eid2')
        create_datetime = serializers.SerializerMethodField(read_only=True)
        update_datetime = serializers.SerializerMethodField(read_only=True)
        attachments = AttachmentSerializer(many=True, source='sorted_attachments')
        gpx = serializers.SerializerMethodField('get_gpx_url')
        kml = serializers.SerializerMethodField('get_kml_url')
        pdf = serializers.SerializerMethodField('get_pdf_url')
        advice = serializers.SerializerMethodField(read_only=True)
        advised_parking = serializers.SerializerMethodField(read_only=True)
        parking_location = serializers.SerializerMethodField(read_only=True)
        children = serializers.ReadOnlyField(source='children_id')
        parents = serializers.ReadOnlyField(source='parents_id')
        public_transport = serializers.SerializerMethodField(read_only=True)
        elevation_area_url = serializers.SerializerMethodField()
        elevation_svg_url = serializers.SerializerMethodField()
        altimetric_profile = serializers.SerializerMethodField('get_altimetric_profile_url')
        points_reference = serializers.SerializerMethodField(read_only=True)
        previous = serializers.ReadOnlyField(source='previous_id')
        next = serializers.ReadOnlyField(source='next_id')
        cities = serializers.SerializerMethodField(read_only=True)
        departure_city = serializers.SerializerMethodField(read_only=True)
        web_links = WebLinkSerializer(many=True)

        def get_update_datetime(self, obj):
            return obj.topo_object.date_update

        def get_create_datetime(self, obj):
            return obj.topo_object.date_insert

        def get_published(self, obj):
            return get_translation_or_dict('published', self, obj)

        def get_name(self, obj):
            return get_translation_or_dict('name', self, obj)

        def get_description(self, obj):
            return get_translation_or_dict('description', self, obj)

        def get_access(self, obj):
            return get_translation_or_dict('access', self, obj)

        def get_ambiance(self, obj):
            return get_translation_or_dict('ambiance', self, obj)

        def get_disabled_infrastructure(self, obj):
            return get_translation_or_dict('disabled_infrastructure', self, obj)

        def get_departure(self, obj):
            return get_translation_or_dict('departure', self, obj)

        def get_first_point(self, geom):
            if isinstance(geom, Point):
                return geom
            if isinstance(geom, MultiLineString):
                return Point(geom[0][0])
            return Point(geom[0])

        def get_departure_geom(self, obj):
            return self.get_first_point(obj.geom3d_transformed)[:2]

        def get_arrival(self, obj):
            return get_translation_or_dict('arrival', self, obj)

        def get_description_teaser(self, obj):
            return get_translation_or_dict('description_teaser', self, obj)

        def get_length_2d(self, obj):
            return round(obj.length_2d_m, 1)

        def get_length_3d(self, obj):
            return round(obj.length_3d_m, 1)

        def get_gpx_url(self, obj):
            return build_url(self, reverse('trekking:trek_gpx_detail', kwargs={'lang': get_language(), 'pk': obj.pk, 'slug': obj.slug}))

        def get_kml_url(self, obj):
            return build_url(self, reverse('trekking:trek_kml_detail', kwargs={'lang': get_language(), 'pk': obj.pk, 'slug': obj.slug}))

        def _get_pdf_url_lang(self, obj, lang):
            if settings.ONLY_EXTERNAL_PUBLIC_PDF:
                file_type = get_object_or_404(common_models.FileType, type="Topoguide")
                if not common_models.Attachment.objects.attachments_for_object_only_type(obj, file_type).exists():
                    return None
            urlname = 'trekking:trek_{}printable'.format('booklet_' if settings.USE_BOOKLET_PDF else '')
            url = reverse(urlname, kwargs={'lang': lang, 'pk': obj.pk, 'slug': obj.slug})
            request = self.context.get('request')
            if request:
                url = request.build_absolute_uri(url)
            return url

        def get_pdf_url(self, obj):
            lang = self.context.get('request').GET.get('language', 'all') if self.context.get('request') else 'all'
            if lang != 'all':
                data = self._get_pdf_url_lang(obj, lang)
            else:
                data = {}
                for language in settings.MODELTRANSLATION_LANGUAGES:
                    data[language] = self._get_pdf_url_lang(obj, language)
            return data

        def get_advice(self, obj):
            return get_translation_or_dict('advice', self, obj)

        def get_advised_parking(self, obj):
            return get_translation_or_dict('advised_parking', self, obj)

        def get_parking_location(self, obj):
            if not obj.parking_location:
                return None
            point = obj.parking_location.transform(settings.API_SRID, clone=True)
            return [round(point.x, 7), round(point.y, 7)]

        def get_public_transport(self, obj):
            return get_translation_or_dict('public_transport', self, obj)

        def get_elevation_area_url(self, obj):
            return build_url(self, reverse('trekking:trek_elevation_area', kwargs={'lang': get_language(), 'pk': obj.pk}))

        def get_elevation_svg_url(self, obj):
            return build_url(self, reverse('trekking:trek_profile_svg', kwargs={'lang': get_language(), 'pk': obj.pk}))

        def get_altimetric_profile_url(self, obj):
            return build_url(self, reverse('trekking:trek_profile', kwargs={'lang': get_language(), 'pk': obj.pk}))

        def get_points_reference(self, obj):
            if not obj.points_reference:
                return None
            geojson = obj.points_reference.transform(settings.API_SRID, clone=True).geojson
            return json.loads(geojson)

        def get_cities(self, obj):
            return [city.code for city in obj.published_cities]

        def get_departure_city(self, obj):
            geom = self.get_first_point(obj.geom)
            city = zoning_models.City.objects.all().filter(geom__contains=geom).first()
            return city.code if city else None

        class Meta:
            model = trekking_models.Trek
            fields = (
                'id', 'access', 'accessibilities', 'advice', 'advised_parking',
                'altimetric_profile', 'ambiance', 'arrival', 'ascent',
                'attachments', 'children', 'cities', 'create_datetime',
                'departure', 'departure_city', 'departure_geom', 'descent',
                'description', 'description_teaser', 'difficulty',
                'disabled_infrastructure', 'duration', 'elevation_area_url',
                'elevation_svg_url', 'external_id', 'geometry', 'gpx',
                'information_desks', 'kml', 'labels', 'length_2d', 'length_3d',
                'max_elevation', 'min_elevation', 'name', 'networks', 'next',
                'parents', 'parking_location', 'pdf', 'points_reference',
                'portal', 'practice', 'previous', 'public_transport',
                'published', 'reservation_system', 'route', 'second_external_id',
                'source', 'structure', 'themes', 'update_datetime', 'url', 'web_links'
            )

    class TourSerializer(TrekSerializer):
        url = HyperlinkedIdentityField(view_name='apiv2:tour-detail')
        count_children = serializers.SerializerMethodField(read_only=True)
        steps = serializers.SerializerMethodField(read_only=True)

        def get_count_children(self, obj):
            return obj.count_children

        def get_steps(self, obj):
            qs = obj.children \
                .select_related('topo_object', 'difficulty') \
                .prefetch_related('topo_object__aggregations', 'themes', 'networks', 'attachments') \
                .annotate(geom3d_transformed=Transform(F('geom_3d'), settings.API_SRID),
                          length_2d_m=Length('geom'),
                          length_3d_m=Length3D('geom_3d'))
            FinalClass = override_serializer(self.context.get('request').GET.get('format'),
                                             TrekSerializer)
            return FinalClass(qs, many=True, context=self.context).data

        class Meta(TrekSerializer.Meta):
            fields = TrekSerializer.Meta.fields + ('count_children', 'steps')

    class POITypeSerializer(DynamicFieldsMixin, serializers.ModelSerializer):
        label = serializers.SerializerMethodField(read_only=True)

        def get_label(self, obj):
            return get_translation_or_dict('label', self, obj)

        class Meta:
            model = trekking_models.POIType
            fields = ('id', 'label', 'pictogram')

    class POISerializer(DynamicFieldsMixin, serializers.ModelSerializer):
        url = HyperlinkedIdentityField(view_name='apiv2:poi-detail')
        name = serializers.SerializerMethodField(read_only=True)
        description = serializers.SerializerMethodField(read_only=True)
        external_id = serializers.SerializerMethodField(read_only=True, help_text=_("External ID"))
        published = serializers.SerializerMethodField(read_only=True)
        create_datetime = serializers.SerializerMethodField(read_only=True)
        update_datetime = serializers.SerializerMethodField(read_only=True)
        geometry = geo_serializers.GeometryField(read_only=True, source="geom3d_transformed", precision=7)
        attachments = AttachmentSerializer(many=True, source='sorted_attachments')

        def get_published(self, obj):
            return get_translation_or_dict('published', self, obj)

        def get_external_id(self, obj):
            return obj.eid

        def get_name(self, obj):
            return get_translation_or_dict('name', self, obj)

        def get_update_datetime(self, obj):
            return obj.topo_object.date_update

        def get_create_datetime(self, obj):
            return obj.topo_object.date_insert

        def get_description(self, obj):
            return get_translation_or_dict('description', self, obj)

        class Meta:
            model = trekking_models.POI
            fields = (
                'id', 'create_datetime', 'description', 'external_id',
                'geometry', 'name', 'attachments', 'published', 'type',
                'update_datetime', 'url'
            )

    class ThemeSerializer(DynamicFieldsMixin, serializers.ModelSerializer):
        label = serializers.SerializerMethodField(read_only=True)

        def get_label(self, obj):
            return get_translation_or_dict('label', self, obj)

        class Meta:
            model = trekking_models.Theme
            fields = ('id', 'label', 'pictogram')

    class AccessibilitySerializer(DynamicFieldsMixin, serializers.ModelSerializer):
        name = serializers.SerializerMethodField(read_only=True)

        def get_name(self, obj):
            return get_translation_or_dict('name', self, obj)

        class Meta:
            model = trekking_models.Accessibility
            fields = ('id', 'name', 'pictogram')


if 'geotrek.sensitivity' in settings.INSTALLED_APPS:
    class SensitiveAreaSerializer(DynamicFieldsMixin, serializers.ModelSerializer):
        url = HyperlinkedIdentityField(view_name='apiv2:sensitivearea-detail')
        name = serializers.SerializerMethodField(read_only=True)
        elevation = serializers.SerializerMethodField(read_only=True)
        description = serializers.SerializerMethodField(read_only=True)
        period = serializers.SerializerMethodField(read_only=True)
        practices = serializers.SerializerMethodField(read_only=True)
        info_url = serializers.URLField(source='species.url')
        structure = serializers.CharField(source='structure.name')
        create_datetime = serializers.DateTimeField(source='date_insert')
        update_datetime = serializers.DateTimeField(source='date_update')
        geometry = geo_serializers.GeometryField(read_only=True, source="geom_transformed", precision=7)
        species_id = serializers.SerializerMethodField(read_only=True)
        kml_url = serializers.SerializerMethodField(read_only=True)

        def get_name(self, obj):
            return get_translation_or_dict('name', self, obj.species)

        def get_description(self, obj):
            return get_translation_or_dict('description', self, obj)

        def get_period(self, obj):
            return [getattr(obj.species, 'period{:02}'.format(p)) for p in range(1, 13)]

        def get_practices(self, obj):
            return obj.species.practices.values_list('id', flat=True)

        def get_elevation(self, obj):
            return obj.species.radius

        def get_species_id(self, obj):
            if obj.species.category == sensitivity_models.Species.SPECIES:
                return obj.species.id
            return None

        def get_kml_url(self, obj):
            url = reverse('sensitivity:sensitivearea_kml_detail', kwargs={'lang': get_language(), 'pk': obj.pk})
            return build_url(self, url)

        class Meta:
            model = sensitivity_models.SensitiveArea
            fields = (
                'id', 'contact', 'create_datetime', 'description', 'elevation',
                'geometry', 'info_url', 'kml_url', 'name', 'period',
                'practices', 'published', 'species_id', 'structure',
                'update_datetime', 'url'
            )

    class BubbleSensitiveAreaSerializer(SensitiveAreaSerializer):
        radius = serializers.SerializerMethodField(read_only=True)

        def get_radius(self, obj):
            if obj.species.category == sensitivity_models.Species.SPECIES and obj.geom.geom_typeid == 0:
                return obj.species.radius
            else:
                return None

        class Meta:
            model = SensitiveAreaSerializer.Meta.model
            fields = SensitiveAreaSerializer.Meta.fields + ('radius', )

    class SportPracticeSerializer(DynamicFieldsMixin, serializers.ModelSerializer):
        name = serializers.SerializerMethodField(read_only=True)

        def get_name(self, obj):
            return get_translation_or_dict('name', self, obj)

        class Meta:
            model = sensitivity_models.SportPractice
            fields = (
                'id', 'name'
            )

    class SpeciesSerializer(DynamicFieldsMixin, serializers.ModelSerializer):
        name = serializers.SerializerMethodField(read_only=True)
        period01 = serializers.BooleanField(read_only=True)
        period02 = serializers.BooleanField(read_only=True)
        period03 = serializers.BooleanField(read_only=True)
        period04 = serializers.BooleanField(read_only=True)
        period05 = serializers.BooleanField(read_only=True)
        period06 = serializers.BooleanField(read_only=True)
        period07 = serializers.BooleanField(read_only=True)
        period08 = serializers.BooleanField(read_only=True)
        period09 = serializers.BooleanField(read_only=True)
        period10 = serializers.BooleanField(read_only=True)
        period11 = serializers.BooleanField(read_only=True)
        period12 = serializers.BooleanField(read_only=True)
        url = serializers.URLField(read_only=True)
        radius = serializers.IntegerField(read_only=True)
        practices = serializers.SerializerMethodField(read_only=True)

        def get_name(self, obj):
            return get_translation_or_dict('name', self, obj)

        def get_practices(self, obj):
            return obj.practices.values_list('id', flat=True)

        class Meta:
            model = sensitivity_models.Species
            fields = (
                'id', 'name', 'period01', 'period02', 'period03',
                'period04', 'period05', 'period06', 'period07',
                'period08', 'period09', 'period10', 'period11',
                'period12', 'practices', 'radius', 'url'
            )


if 'geotrek.zoning' in settings.INSTALLED_APPS:
    class CitySerializer(DynamicFieldsMixin, serializers.ModelSerializer):
        geometry = geo_serializers.GeometryField(read_only=True, source="geom", precision=7)
        id = serializers.ReadOnlyField(source='code')

        class Meta:
            model = zoning_models.City
            fields = ('id', 'geometry', 'name', 'published')

    class DistrictsSerializer(DynamicFieldsMixin, serializers.ModelSerializer):
        geometry = geo_serializers.GeometryField(read_only=True, source="geom", precision=7)

        class Meta:
            model = zoning_models.District
            fields = ('id', 'geometry', 'name', 'published')


if 'geotrek.outdoor' in settings.INSTALLED_APPS:
    class RatingScaleSerializer(DynamicFieldsMixin, serializers.ModelSerializer):
        name = serializers.SerializerMethodField(read_only=True)

        def get_name(self, obj):
            return get_translation_or_dict('name', self, obj)

        class Meta:
            model = outdoor_models.RatingScale
            fields = ('id', 'name', 'practice')

    class RatingSerializer(DynamicFieldsMixin, serializers.ModelSerializer):
        name = serializers.SerializerMethodField(read_only=True)
        description = serializers.SerializerMethodField(read_only=True)

        def get_name(self, obj):
            return get_translation_or_dict('name', self, obj)

        def get_description(self, obj):
            return get_translation_or_dict('description', self, obj)

        class Meta:
            model = outdoor_models.Rating
            fields = ('id', 'name', 'description', 'scale', 'order', 'color')

    class OutdoorPracticeSerializer(DynamicFieldsMixin, serializers.ModelSerializer):
        name = serializers.SerializerMethodField(read_only=True)

        def get_name(self, obj):
            return get_translation_or_dict('name', self, obj)

        class Meta:
            model = outdoor_models.Practice
            fields = ('id', 'name')

    class SiteTypeSerializer(DynamicFieldsMixin, serializers.ModelSerializer):
        name = serializers.SerializerMethodField(read_only=True)

        def get_name(self, obj):
            return get_translation_or_dict('name', self, obj)

        class Meta:
            model = outdoor_models.SiteType
            fields = ('id', 'name', 'practice')

    class CourseTypeSerializer(DynamicFieldsMixin, serializers.ModelSerializer):
        name = serializers.SerializerMethodField(read_only=True)

        def get_name(self, obj):
            return get_translation_or_dict('name', self, obj)

        class Meta:
            model = outdoor_models.CourseType
            fields = ('id', 'name', 'practice')

    class SiteSerializer(DynamicFieldsMixin, serializers.ModelSerializer):
        url = HyperlinkedIdentityField(view_name='apiv2:site-detail')
        geometry = geo_serializers.GeometryField(read_only=True, source="geom_transformed", precision=7)

        class Meta:
            model = outdoor_models.Site
            fields = (
<<<<<<< HEAD
                'id', 'geometry', 'url', 'structure', 'name', 'practice', 'description',
                'description_teaser', 'ambiance', 'advice', 'period', 'labels', 'themes',
                'portal', 'source', 'information_desks', 'web_links', 'eid', 'type',
                'orientation', 'wind', 'ratings', 'managers',
=======
                'id', 'advice', 'ambiance', 'description', 'description_teaser',
                'eid', 'geometry', 'information_desks', 'labels', 'managers',
                'name', 'orientation', 'period', 'portal', 'practice',
                'ratings_max', 'ratings_min', 'source', 'structure', 'themes',
                'type', 'url', 'web_links', 'wind',
>>>>>>> 23f79377
            )

    class CourseSerializer(DynamicFieldsMixin, serializers.ModelSerializer):
        url = HyperlinkedIdentityField(view_name='apiv2:course-detail')
        geometry = geo_serializers.GeometryField(read_only=True, source="geom_transformed", precision=7)
        children = serializers.ReadOnlyField(source='children_id')
        parents = serializers.ReadOnlyField(source='parents_id')
        attachments = AttachmentSerializer(many=True, source='sorted_attachments')
        gear = serializers.SerializerMethodField(read_only=True)
        ratings_description = serializers.SerializerMethodField(read_only=True)

        def get_gear(self, obj):
            return get_translation_or_dict('gear', self, obj)

        def get_ratings_description(self, obj):
            return get_translation_or_dict('ratings_description', self, obj)

        class Meta:
            model = outdoor_models.Course
            fields = (
                'id', 'advice', 'attachments', 'children', 'description', 'duration', 'eid',
                'equipment', 'gear', 'geometry', 'height', 'length', 'max_elevation',
                'min_elevation', 'name', 'parents', 'ratings', 'ratings_description',
                'site', 'structure', 'type', 'url',
            )

if 'geotrek.feedback' in settings.INSTALLED_APPS:
    class ReportStatusSerializer(DynamicFieldsMixin, serializers.ModelSerializer):
        label = serializers.SerializerMethodField(read_only=True)

        def get_label(self, obj):
            return get_translation_or_dict('label', self, obj)

        class Meta:
            model = feedback_models.ReportStatus
            fields = ('id', 'label')

    class ReportCategorySerializer(DynamicFieldsMixin, serializers.ModelSerializer):
        label = serializers.SerializerMethodField(read_only=True)

        def get_label(self, obj):
            return get_translation_or_dict('label', self, obj)

        class Meta:
            model = feedback_models.ReportCategory
            fields = ('id', 'label')

    class ReportActivitySerializer(DynamicFieldsMixin, serializers.ModelSerializer):
        label = serializers.SerializerMethodField(read_only=True)

        def get_label(self, obj):
            return get_translation_or_dict('label', self, obj)

        class Meta:
            model = feedback_models.ReportActivity
            fields = ('id', 'label')

    class ReportProblemMagnitudeSerializer(DynamicFieldsMixin, serializers.ModelSerializer):
        label = serializers.SerializerMethodField(read_only=True)

        def get_label(self, obj):
            return get_translation_or_dict('label', self, obj)

        class Meta:
            model = feedback_models.ReportProblemMagnitude
            fields = ('id', 'label')


if 'geotrek.flatpages' in settings.INSTALLED_APPS:
    class FlatPageSerializer(DynamicFieldsMixin, serializers.ModelSerializer):
        title = serializers.SerializerMethodField(read_only=True)
        content = serializers.SerializerMethodField(read_only=True)
        published = serializers.SerializerMethodField(read_only=True)
        attachments = AttachmentSerializer(many=True)

        class Meta:
            model = flatpages_models.FlatPage
            fields = (
                'id', 'title', 'external_url', 'content', 'target', 'source', 'portal', 'order',
                'published', 'attachments',
            )

        def get_title(self, obj):
            return get_translation_or_dict('title', self, obj)

        def get_content(self, obj):
            return get_translation_or_dict('content', self, obj)

        def get_published(self, obj):
            return get_translation_or_dict('published', self, obj)

if "geotrek.infrastructure" in settings.INSTALLED_APPS:

    class InfrastructureTypeSerializer(DynamicFieldsMixin, serializers.ModelSerializer):
        type = serializers.SerializerMethodField(read_only=True)

        def get_type(self, obj):
            type_label = infrastructure_models.INFRASTRUCTURE_TYPES.for_value(obj.type).display
            return _(type_label)

        class Meta:
            model = infrastructure_models.InfrastructureType
            fields = ('id', 'label', 'pictogram', 'structure', 'type')

    class InfrastructureSerializer(serializers.ModelSerializer):
        geometry = geo_serializers.GeometryField(read_only=True, source="geom3d_transformed", precision=7)
        structure = serializers.CharField(source='structure.name')
        attachments = AttachmentSerializer(many=True)

        class Meta:
            model = infrastructure_models.Infrastructure
            fields = ('id', 'attachments', 'condition', 'description', 'eid', 'geometry', 'name', 'implantation_year', 'maintenance_difficulty', 'structure', 'type', 'usage_difficulty')

    class InfrastructureConditionSerializer(DynamicFieldsMixin, serializers.ModelSerializer):

        class Meta:
            model = infrastructure_models.InfrastructureType
            fields = ('id', 'label', 'structure')

    class InfrastructureMaintenanceDifficultyLevelSerializer(DynamicFieldsMixin, serializers.ModelSerializer):

        class Meta:
            model = infrastructure_models.InfrastructureMaintenanceDifficultyLevel
            fields = ('id', 'label', 'structure')

    class InfrastructureUsageDifficultyLevelSerializer(DynamicFieldsMixin, serializers.ModelSerializer):

        class Meta:
            model = infrastructure_models.InfrastructureUsageDifficultyLevel
            fields = ('id', 'label', 'structure')

if 'geotrek.signage' in settings.INSTALLED_APPS:

    class LineSerializer(DynamicFieldsMixin, serializers.ModelSerializer):
        pictogram = serializers.CharField(source='pictogram_name')

        class Meta:
            model = signage_models.Line
            fields = ('id', 'text', 'pictogram', 'distance', 'time')

    class BladeSerializer(DynamicFieldsMixin, serializers.ModelSerializer):
        lines = LineSerializer(many=True)

        class Meta:
            model = signage_models.Blade
            fields = ('id', 'number', 'color', 'direction', 'lines')

    class SignageSerializer(DynamicFieldsMixin, serializers.ModelSerializer):
        geometry = geo_serializers.GeometryField(read_only=True, source="geom3d_transformed", precision=7)
        structure = serializers.CharField(source='structure.name')
        attachments = AttachmentSerializer(many=True)
        blades = BladeSerializer(source='blades_set', many=True)

        class Meta:
            model = signage_models.Signage
            fields = ('id', 'attachments', 'blades', 'code', 'condition', 'description', 'eid', 'geometry', 'implantation_year', 'name', 'printed_elevation', 'sealing', 'structure', 'type')

    class SignageTypeSerializer(DynamicFieldsMixin, serializers.ModelSerializer):
        class Meta:
            model = signage_models.SignageType
            fields = ('id', 'label', 'pictogram', 'structure')

    class DirectionSerializer(DynamicFieldsMixin, serializers.ModelSerializer):
        class Meta:
            model = signage_models.Direction
            fields = ('id', 'label')

    class SealingSerializer(DynamicFieldsMixin, serializers.ModelSerializer):
        class Meta:
            model = signage_models.Sealing
            fields = ('id', 'label', 'structure')

    class ColorSerializer(DynamicFieldsMixin, serializers.ModelSerializer):
        class Meta:
            model = signage_models.Color
            fields = ('id', 'label')

    class BladeTypeSerializer(DynamicFieldsMixin, serializers.ModelSerializer):
        class Meta:
            model = signage_models.BladeType
            fields = ('id', 'label', 'structure')<|MERGE_RESOLUTION|>--- conflicted
+++ resolved
@@ -916,18 +916,11 @@
         class Meta:
             model = outdoor_models.Site
             fields = (
-<<<<<<< HEAD
-                'id', 'geometry', 'url', 'structure', 'name', 'practice', 'description',
-                'description_teaser', 'ambiance', 'advice', 'period', 'labels', 'themes',
-                'portal', 'source', 'information_desks', 'web_links', 'eid', 'type',
-                'orientation', 'wind', 'ratings', 'managers',
-=======
                 'id', 'advice', 'ambiance', 'description', 'description_teaser',
                 'eid', 'geometry', 'information_desks', 'labels', 'managers',
                 'name', 'orientation', 'period', 'portal', 'practice',
-                'ratings_max', 'ratings_min', 'source', 'structure', 'themes',
+                'ratings', 'source', 'structure', 'themes',
                 'type', 'url', 'web_links', 'wind',
->>>>>>> 23f79377
             )
 
     class CourseSerializer(DynamicFieldsMixin, serializers.ModelSerializer):
