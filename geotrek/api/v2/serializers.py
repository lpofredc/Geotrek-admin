import json

from django.conf import settings
from django.contrib.gis.db.models.functions import Transform
from django.contrib.gis.geos import MultiLineString, Point
from django.db.models import F
from django.urls import reverse
from django.utils.translation import get_language
from django.utils.translation import gettext_lazy as _
from drf_dynamic_fields import DynamicFieldsMixin
from easy_thumbnails.alias import aliases
from easy_thumbnails.exceptions import InvalidImageFormatError
from easy_thumbnails.files import get_thumbnailer
from PIL.Image import DecompressionBombError
from rest_framework import serializers
from rest_framework.relations import HyperlinkedIdentityField
from rest_framework_gis import serializers as geo_serializers

from geotrek.api.v2.functions import Length3D
from geotrek.api.v2.mixins import PDFSerializerMixin
from geotrek.api.v2.utils import build_url, get_translation_or_dict
from geotrek.authent import models as authent_models
from geotrek.common import models as common_models
from geotrek.common.utils import simplify_coords

if 'geotrek.core' in settings.INSTALLED_APPS:
    from geotrek.core import models as core_models
if 'geotrek.feedback' in settings.INSTALLED_APPS:
    from geotrek.feedback import models as feedback_models
if 'geotrek.tourism' in settings.INSTALLED_APPS:
    from geotrek.tourism import models as tourism_models
if 'geotrek.trekking' in settings.INSTALLED_APPS:
    from geotrek.trekking import models as trekking_models
if 'geotrek.sensitivity' in settings.INSTALLED_APPS:
    from geotrek.sensitivity import models as sensitivity_models
if 'geotrek.zoning' in settings.INSTALLED_APPS:
    from geotrek.zoning import models as zoning_models
if 'geotrek.outdoor' in settings.INSTALLED_APPS:
    from geotrek.outdoor import models as outdoor_models
if 'geotrek.flatpages' in settings.INSTALLED_APPS:
    from geotrek.flatpages import models as flatpages_models
if 'geotrek.infrastructure' in settings.INSTALLED_APPS:
    from geotrek.infrastructure import models as infrastructure_models
if 'geotrek.signage' in settings.INSTALLED_APPS:
    from geotrek.signage import models as signage_models


class BaseGeoJSONSerializer(geo_serializers.GeoFeatureModelSerializer):
    """
    Mixin used to serialize geojson
    """

    def to_representation(self, instance):
        """Round bbox coordinates"""
        feature = super().to_representation(instance)
        feature['bbox'] = simplify_coords(feature['bbox'])
        return feature

    class Meta:
        geo_field = 'geometry'
        auto_bbox = True


def override_serializer(format_output, base_serializer_class):
    """
    Override Serializer switch output format and dimension data
    """
    if format_output == 'geojson':
        class GeneratedGeoSerializer(BaseGeoJSONSerializer,
                                     base_serializer_class):
            class Meta(BaseGeoJSONSerializer.Meta,
                       base_serializer_class.Meta):
                pass

        final_class = GeneratedGeoSerializer
    else:
        final_class = base_serializer_class

    return final_class


if 'geotrek.trekking' in settings.INSTALLED_APPS:
    class NetworkSerializer(DynamicFieldsMixin, serializers.ModelSerializer):
        label = serializers.SerializerMethodField()

        def get_label(self, obj):
            return get_translation_or_dict('network', self, obj)

        class Meta:
            model = trekking_models.TrekNetwork
            fields = ('id', 'label', 'pictogram')

    class PracticeSerializer(DynamicFieldsMixin, serializers.ModelSerializer):
        name = serializers.SerializerMethodField()

        def get_name(self, obj):
            return get_translation_or_dict('name', self, obj)

        class Meta:
            model = trekking_models.Practice
            fields = ('id', 'name', 'order', 'pictogram',)

    class TrekRatingScaleSerializer(DynamicFieldsMixin, serializers.ModelSerializer):
        name = serializers.SerializerMethodField()

        def get_name(self, obj):
            return get_translation_or_dict('name', self, obj)

        class Meta:
            model = trekking_models.RatingScale
            fields = ('id', 'name', 'practice')

    class TrekRatingSerializer(DynamicFieldsMixin, serializers.ModelSerializer):
        name = serializers.SerializerMethodField()
        description = serializers.SerializerMethodField()

        def get_name(self, obj):
            return get_translation_or_dict('name', self, obj)

        def get_description(self, obj):
            return get_translation_or_dict('description', self, obj)

        class Meta:
            model = trekking_models.Rating
            fields = ('id', 'name', 'description', 'scale', 'order', 'color')

    class TrekDifficultySerializer(DynamicFieldsMixin, serializers.ModelSerializer):
        label = serializers.SerializerMethodField()

        def get_label(self, obj):
            return get_translation_or_dict('difficulty', self, obj)

        class Meta:
            model = trekking_models.DifficultyLevel
            fields = ('id', 'cirkwi_level', 'label', 'pictogram')

    class RouteSerializer(DynamicFieldsMixin, serializers.ModelSerializer):
        route = serializers.SerializerMethodField()

        def get_route(self, obj):
            return get_translation_or_dict('route', self, obj)

        class Meta:
            model = trekking_models.Route
            fields = ('id', 'pictogram', 'route')

    class WebLinkCategorySerializer(DynamicFieldsMixin, serializers.ModelSerializer):
        label = serializers.SerializerMethodField()

        def get_label(self, obj):
            return get_translation_or_dict('label', self, obj)

        class Meta:
            model = trekking_models.WebLinkCategory
            fields = ('label', 'id', 'pictogram')

    class WebLinkSerializer(DynamicFieldsMixin, serializers.ModelSerializer):
        name = serializers.SerializerMethodField()
        category = WebLinkCategorySerializer()

        def get_name(self, obj):
            return get_translation_or_dict('name', self, obj)

        class Meta:
            model = trekking_models.WebLink
            fields = ('name', 'url', 'category')

    class ServiceTypeSerializer(DynamicFieldsMixin, serializers.ModelSerializer):
        name = serializers.SerializerMethodField()

        def get_name(self, obj):
            return get_translation_or_dict('name', self, obj)

        class Meta:
            model = trekking_models.ServiceType
            fields = ('id', 'name', 'practices', 'pictogram')

    class ServiceSerializer(DynamicFieldsMixin, serializers.ModelSerializer):
        geometry = geo_serializers.GeometryField(read_only=True, source="geom3d_transformed", precision=7)
        structure = serializers.CharField(source='structure.name')

        class Meta:
            model = trekking_models.Service
            fields = ('id', 'eid', 'geometry', 'provider', 'structure', 'type', 'uuid')


class ReservationSystemSerializer(DynamicFieldsMixin, serializers.ModelSerializer):
    class Meta:
        model = common_models.ReservationSystem
        fields = ('id', 'name')


class StructureSerializer(DynamicFieldsMixin, serializers.ModelSerializer):
    class Meta:
        model = authent_models.Structure
        fields = (
            'id', 'name'
        )


class TargetPortalSerializer(DynamicFieldsMixin, serializers.ModelSerializer):
    title = serializers.SerializerMethodField()
    description = serializers.SerializerMethodField()
    facebook_image_url = serializers.SerializerMethodField()

    def get_title(self, obj):
        return get_translation_or_dict('title', self, obj)

    def get_description(self, obj):
        return get_translation_or_dict('description', self, obj)

    def get_facebook_image_url(self, obj):
        return build_url(self, obj.facebook_image_url) if obj.facebook_image_url else ""

    class Meta:
        model = common_models.TargetPortal
        fields = (
            'id', 'description', 'facebook_id',
            'facebook_image_height', 'facebook_image_url',
            'facebook_image_width', 'name', 'title', 'website'
        )


class OrganismSerializer(DynamicFieldsMixin, serializers.ModelSerializer):
    name = serializers.CharField(source='organism')

    class Meta:
        model = common_models.Organism
        fields = (
            'id', 'name'
        )


class RecordSourceSerializer(DynamicFieldsMixin, serializers.ModelSerializer):
    class Meta:
        model = common_models.RecordSource
        fields = ('id', 'name', 'pictogram', 'website')


class AttachmentsSerializerMixin(serializers.ModelSerializer):
    url = serializers.SerializerMethodField()
    thumbnail = serializers.SerializerMethodField()
    license = serializers.SlugRelatedField(
        read_only=True,
        slug_field='label'
    )

    def get_attachment_file(self, obj):
        return obj.attachment_file

    def get_thumbnail(self, obj):
        thumbnailer = get_thumbnailer(self.get_attachment_file(obj))
        try:
            thumbnail = thumbnailer.get_thumbnail(aliases.get('apiv2'))
        except (IOError, InvalidImageFormatError, DecompressionBombError):
            return ""
        thumbnail.author = obj.author
        thumbnail.legend = obj.legend
        return build_url(self, thumbnail.url)

    def get_url(self, obj):
        if obj.attachment_file:
            return build_url(self, obj.attachment_file.url)
        if obj.attachment_video:
            return obj.attachment_video
        if obj.attachment_link:
            return obj.attachment_link
        return ""

    class Meta:
        model = common_models.Attachment
        fields = (
            'author', 'license', 'thumbnail', 'legend', 'title', 'url', 'uuid'
        )


class FileTypeSerializer(DynamicFieldsMixin, serializers.ModelSerializer):
    class Meta:
        model = common_models.FileType
        fields = ('id', 'structure', 'type')


class AttachmentSerializer(DynamicFieldsMixin, AttachmentsSerializerMixin):
    type = serializers.SerializerMethodField()
    backend = serializers.SerializerMethodField()
    filetype = FileTypeSerializer(many=False)

    def get_type(self, obj):
        if obj.is_image or obj.attachment_link:
            return "image"
        if obj.attachment_video != '':
            return "video"
        return "file"

    def get_backend(self, obj):
        if obj.attachment_video != '':
            return type(obj).__name__.replace('Backend', '')
        return ""

    class Meta:
        model = common_models.Attachment
        fields = (
            'backend', 'type', 'filetype',
        ) + AttachmentsSerializerMixin.Meta.fields


class AttachmentAccessibilitySerializer(DynamicFieldsMixin, AttachmentsSerializerMixin):
    def get_attachment_file(self, obj):
        return obj.attachment_accessibility_file

    def get_url(self, obj):
        return build_url(self, obj.attachment_accessibility_file.url)

    class Meta:
        model = common_models.AccessibilityAttachment
        fields = (
            'info_accessibility',
        ) + AttachmentsSerializerMixin.Meta.fields


class LabelSerializer(DynamicFieldsMixin, serializers.ModelSerializer):
    name = serializers.SerializerMethodField()
    advice = serializers.SerializerMethodField()

    def get_name(self, obj):
        return get_translation_or_dict('name', self, obj)

    def get_advice(self, obj):
        return get_translation_or_dict('advice', self, obj)

    class Meta:
        model = common_models.Label
        fields = ('id', 'advice', 'filter', 'name', 'pictogram')


if 'geotrek.tourism' in settings.INSTALLED_APPS:
    class LabelAccessibilitySerializer(DynamicFieldsMixin, serializers.ModelSerializer):
        label = serializers.SerializerMethodField()

        def get_label(self, obj):
            return get_translation_or_dict('label', self, obj)

        class Meta:
            model = tourism_models.LabelAccessibility
            fields = ('id', 'label', 'pictogram')

    class TouristicContentCategorySerializer(DynamicFieldsMixin, serializers.ModelSerializer):
        types = serializers.SerializerMethodField()
        label = serializers.SerializerMethodField()

        class Meta:
            model = tourism_models.TouristicContentCategory
            fields = ('id', 'label', 'order', 'pictogram', 'types')

        def get_types(self, obj):
            request = self.context['request']
            portals = request.GET.get('portals')
            if portals:
                portals = portals.split(',')
            language = request.GET.get('language')
            return [{
                'id': obj.id * 100 + i,
                'label': get_translation_or_dict('type{}_label'.format(i), self, obj),
                'values': [{
                    'id': t.id,
                    'label': get_translation_or_dict('label', self, t),
                    'pictogram': t.pictogram.url if t.pictogram else None,
                } for t in obj.types.has_content_published_not_deleted_in_list(i, obj.pk, portals, language)]
            } for i in (1, 2)]

        def get_label(self, obj):
            return get_translation_or_dict('label', self, obj)

    class TouristicEventTypeSerializer(DynamicFieldsMixin, serializers.ModelSerializer):
        type = serializers.SerializerMethodField()

        def get_type(self, obj):
            return get_translation_or_dict('type', self, obj)

        class Meta:
            model = tourism_models.TouristicEventType
            fields = ('id', 'pictogram', 'type')

    class TouristicModelSerializer(PDFSerializerMixin, DynamicFieldsMixin, serializers.ModelSerializer):
        geometry = geo_serializers.GeometryField(read_only=True, source="geom_transformed", precision=7)
        accessibility = serializers.SerializerMethodField()
        create_datetime = serializers.DateTimeField(source='date_insert')
        update_datetime = serializers.DateTimeField(source='date_update')
        external_id = serializers.CharField(source='eid')
        cities = serializers.SerializerMethodField()
        name = serializers.SerializerMethodField()
        description = serializers.SerializerMethodField()
        description_teaser = serializers.SerializerMethodField()
        practical_info = serializers.SerializerMethodField()
        pdf = serializers.SerializerMethodField('get_pdf_url')

        def get_accessibility(self, obj):
            return get_translation_or_dict('accessibility', self, obj)

        def get_practical_info(self, obj):
            return get_translation_or_dict('practical_info', self, obj)

        def get_cities(self, obj):
            return [city.code for city in obj.published_cities]

        def get_name(self, obj):
            return get_translation_or_dict('name', self, obj)

        def get_description(self, obj):
            return get_translation_or_dict('description', self, obj)

        def get_description_teaser(self, obj):
            return get_translation_or_dict('description_teaser', self, obj)

    class TouristicContentSerializer(TouristicModelSerializer):
        attachments = AttachmentSerializer(many=True)
        departure_city = serializers.SerializerMethodField()
        types = serializers.SerializerMethodField()
        url = HyperlinkedIdentityField(view_name='apiv2:touristiccontent-detail')

        class Meta:
            model = tourism_models.TouristicContent
            fields = (
                'id', 'accessibility', 'attachments', 'approved', 'category', 'description',
                'description_teaser', 'departure_city', 'geometry', 'label_accessibility',
                'practical_info', 'url', 'cities', 'create_datetime',
                'external_id', 'name', 'pdf', 'portal', 'provider', 'published',
                'source', 'structure', 'themes',
                'update_datetime', 'types', 'contact', 'email',
                'website', 'reservation_system', 'reservation_id', 'uuid'
            )

        def get_types(self, obj):
            return {
                obj.category.id * 100 + i: [
                    t.id for t in getattr(obj, 'type{}'.format(i)).all()
                ] for i in (1, 2)
            }

        def get_departure_city(self, obj):
            city = zoning_models.City.objects.all().filter(geom__contains=obj.geom).first()
            return city.code if city else None

    class TouristicEventSerializer(TouristicModelSerializer):
        attachments = AttachmentSerializer(many=True, source='sorted_attachments')
        url = HyperlinkedIdentityField(view_name='apiv2:touristicevent-detail')
        begin_date = serializers.DateField()
        end_date = serializers.SerializerMethodField()
        type = serializers.SerializerMethodField()
        cancellation_reason = serializers.SerializerMethodField()
        place = serializers.SlugRelatedField(
            read_only=True,
            slug_field='name'
        )
        meeting_time = serializers.ReadOnlyField(
            source='start_time',
            help_text=_("This field is deprecated and will be removed in next releases. Please start using 'start_time'")
        )
        participant_number = serializers.SerializerMethodField(
            help_text=_("This field is deprecated and will be removed in next releases. Please start using 'capacity'")
        )

        def get_cancellation_reason(self, obj):
            if not obj.cancellation_reason:
                return None
            return get_translation_or_dict('label', self, obj.cancellation_reason)

        def get_type(self, obj):
            obj_type = obj.type
            if obj_type:
                return obj_type.pk
            return None

        def get_participant_number(self, obj):
            return str(obj.capacity)

        def get_end_date(self, obj):
            return obj.end_date or obj.begin_date

        class Meta:
            model = tourism_models.TouristicEvent
            fields = (
                'id', 'accessibility', 'approved', 'attachments', 'begin_date', 'bookable',
                'booking', 'cancellation_reason', 'cancelled', 'capacity', 'cities',
                'contact', 'create_datetime', 'description', 'description_teaser', 'duration',
                'email', 'end_date', 'end_time', 'external_id', 'geometry', 'meeting_point',
                'meeting_time', 'name', 'organizer', 'participant_number', 'pdf', 'place',
                'portal', 'practical_info', 'provider', 'published', 'source', 'speaker',
                'start_time', 'structure', 'target_audience', 'themes', 'type',
                'update_datetime', 'url', 'uuid', 'website'
            )

    class TouristicEventPlaceSerializer(serializers.ModelSerializer):
        geometry = geo_serializers.GeometryField(read_only=True, source="geom_transformed", precision=7)

        class Meta:
            model = tourism_models.TouristicEventPlace
            fields = ('id', 'geometry', 'name')

    class InformationDeskTypeSerializer(DynamicFieldsMixin, serializers.ModelSerializer):
        label = serializers.SerializerMethodField()

        def get_label(self, obj):
            return get_translation_or_dict('label', self, obj)

        class Meta:
            model = tourism_models.InformationDeskType
            fields = ('id', 'label', 'pictogram')

    class InformationDeskSerializer(DynamicFieldsMixin, serializers.ModelSerializer):
        accessibility = serializers.SerializerMethodField()
        description = serializers.SerializerMethodField()
        name = serializers.SerializerMethodField()
        photo_url = serializers.SerializerMethodField()
        type = InformationDeskTypeSerializer()

        def get_accessibility(self, obj):
            return get_translation_or_dict('accessibility', self, obj)

        def get_description(self, obj):
            return get_translation_or_dict('description', self, obj)

        def get_name(self, obj):
            return get_translation_or_dict('name', self, obj)

        def get_photo_url(self, obj):
            return build_url(self, obj.photo_url) if obj.photo_url else ""

        class Meta:
            model = tourism_models.InformationDesk
            geo_field = 'geom'
            fields = (
                'id', 'accessibility', 'description', 'email', 'label_accessibility', 'latitude', 'longitude',
                'municipality', 'name', 'phone', 'photo_url', 'uuid',
                'postal_code', 'provider', 'street', 'type', 'website'
            )


if 'geotrek.core' in settings.INSTALLED_APPS:
    class PathSerializer(DynamicFieldsMixin, serializers.ModelSerializer):
        url = HyperlinkedIdentityField(view_name='apiv2:trek-detail')
        geometry = geo_serializers.GeometryField(read_only=True, source="geom3d_transformed", precision=7)
        length_2d = serializers.FloatField(source="length_2d_display")
        length_3d = serializers.SerializerMethodField()

        def get_length_3d(self, obj):
            return round(obj.length_3d_m, 1)

        class Meta:
            model = core_models.Path
            fields = (
                'id', 'comments', 'geometry', 'length_2d', 'length_3d',
                'name', 'provider', 'url', 'uuid'
            )


if 'geotrek.trekking' in settings.INSTALLED_APPS:
    class TrekSerializer(PDFSerializerMixin, DynamicFieldsMixin, serializers.ModelSerializer):
        url = HyperlinkedIdentityField(view_name='apiv2:trek-detail')
        published = serializers.SerializerMethodField()
        geometry = geo_serializers.GeometryField(read_only=True, source="geom3d_transformed", precision=7)
        length_2d = serializers.FloatField(source='length_2d_display')
        length_3d = serializers.SerializerMethodField()
        name = serializers.SerializerMethodField()
        access = serializers.SerializerMethodField()
        accessibility_advice = serializers.SerializerMethodField()
        accessibility_covering = serializers.SerializerMethodField()
        accessibility_exposure = serializers.SerializerMethodField()
        accessibility_signage = serializers.SerializerMethodField()
        accessibility_slope = serializers.SerializerMethodField()
        accessibility_width = serializers.SerializerMethodField()
        ambiance = serializers.SerializerMethodField()
        description = serializers.SerializerMethodField()
        description_teaser = serializers.SerializerMethodField()
        departure = serializers.SerializerMethodField()
        disabled_infrastructure = serializers.SerializerMethodField()
        departure_geom = serializers.SerializerMethodField()
        arrival = serializers.SerializerMethodField()
        external_id = serializers.CharField(source='eid')
        second_external_id = serializers.CharField(source='eid2')
        create_datetime = serializers.SerializerMethodField()
        update_datetime = serializers.SerializerMethodField()
        attachments = AttachmentSerializer(many=True, source='sorted_attachments')
        attachments_accessibility = AttachmentAccessibilitySerializer(many=True)
        gear = serializers.SerializerMethodField()
        gpx = serializers.SerializerMethodField('get_gpx_url')
        kml = serializers.SerializerMethodField('get_kml_url')
        pdf = serializers.SerializerMethodField('get_pdf_url')
        advice = serializers.SerializerMethodField()
        advised_parking = serializers.SerializerMethodField()
        parking_location = serializers.SerializerMethodField()
        ratings_description = serializers.SerializerMethodField()
        children = serializers.ReadOnlyField(source='children_id')
        parents = serializers.ReadOnlyField(source='parents_id')
        public_transport = serializers.SerializerMethodField()
        elevation_area_url = serializers.SerializerMethodField()
        elevation_svg_url = serializers.SerializerMethodField()
        altimetric_profile = serializers.SerializerMethodField('get_altimetric_profile_url')
        points_reference = serializers.SerializerMethodField()
        previous = serializers.ReadOnlyField(source='previous_id')
        next = serializers.ReadOnlyField(source='next_id')
        cities = serializers.SerializerMethodField()
        departure_city = serializers.SerializerMethodField()
        web_links = WebLinkSerializer(many=True)

        def get_gear(self, obj):
            return get_translation_or_dict('gear', self, obj)

        def get_update_datetime(self, obj):
            return obj.topo_object.date_update

        def get_create_datetime(self, obj):
            return obj.topo_object.date_insert

        def get_published(self, obj):
            return get_translation_or_dict('published', self, obj)

        def get_name(self, obj):
            return get_translation_or_dict('name', self, obj)

        def get_description(self, obj):
            return get_translation_or_dict('description', self, obj)

        def get_access(self, obj):
            return get_translation_or_dict('access', self, obj)

        def get_accessibility_advice(self, obj):
            return get_translation_or_dict('accessibility_advice', self, obj)

        def get_accessibility_covering(self, obj):
            return get_translation_or_dict('accessibility_covering', self, obj)

        def get_accessibility_exposure(self, obj):
            return get_translation_or_dict('accessibility_exposure', self, obj)

        def get_accessibility_signage(self, obj):
            return get_translation_or_dict('accessibility_signage', self, obj)

        def get_accessibility_slope(self, obj):
            return get_translation_or_dict('accessibility_slope', self, obj)

        def get_accessibility_width(self, obj):
            return get_translation_or_dict('accessibility_width', self, obj)

        def get_ambiance(self, obj):
            return get_translation_or_dict('ambiance', self, obj)

        def get_disabled_infrastructure(self, obj):
            return get_translation_or_dict('accessibility_infrastructure', self, obj)

        def get_departure(self, obj):
            return get_translation_or_dict('departure', self, obj)

        def get_first_point(self, geom):
            if isinstance(geom, Point):
                return geom
            if isinstance(geom, MultiLineString):
                return Point(geom[0][0])
            return Point(geom[0])

        def get_departure_geom(self, obj):
            return self.get_first_point(obj.geom3d_transformed)[:2]

        def get_arrival(self, obj):
            return get_translation_or_dict('arrival', self, obj)

        def get_description_teaser(self, obj):
            return get_translation_or_dict('description_teaser', self, obj)

        def get_length_3d(self, obj):
            return round(obj.length_3d_m, 1)

        def get_gpx_url(self, obj):
            return build_url(self, reverse('trekking:trek_gpx_detail', kwargs={'lang': get_language(), 'pk': obj.pk, 'slug': obj.slug}))

        def get_kml_url(self, obj):
            return build_url(self, reverse('trekking:trek_kml_detail', kwargs={'lang': get_language(), 'pk': obj.pk, 'slug': obj.slug}))

        def get_advice(self, obj):
            return get_translation_or_dict('advice', self, obj)

        def get_advised_parking(self, obj):
            return get_translation_or_dict('advised_parking', self, obj)

        def get_parking_location(self, obj):
            if not obj.parking_location:
                return None
            point = obj.parking_location.transform(settings.API_SRID, clone=True)
            return [round(point.x, 7), round(point.y, 7)]

        def get_ratings_description(self, obj):
            return get_translation_or_dict('ratings_description', self, obj)

        def get_public_transport(self, obj):
            return get_translation_or_dict('public_transport', self, obj)

        def get_elevation_area_url(self, obj):
            return build_url(self, reverse('apiv2:trek-dem', args=(obj.pk,)))

        def get_elevation_svg_url(self, obj):
            return build_url(self, reverse('apiv2:trek-profile', args=(obj.pk,)) + f"?language={get_language()}&format=svg")

        def get_altimetric_profile_url(self, obj):
            return build_url(self, reverse('apiv2:trek-profile', args=(obj.pk,)))

        def get_points_reference(self, obj):
            if not obj.points_reference:
                return None
            geojson = obj.points_reference.transform(settings.API_SRID, clone=True).geojson
            return json.loads(geojson)

        def get_cities(self, obj):
            return [city.code for city in obj.published_cities]

        def get_departure_city(self, obj):
            geom = self.get_first_point(obj.geom)
            city = zoning_models.City.objects.all().filter(geom__contains=geom).first()
            return city.code if city else None

        class Meta:
            model = trekking_models.Trek
            fields = (
                'id', 'access', 'accessibilities', 'accessibility_advice', 'accessibility_covering',
                'accessibility_exposure', 'accessibility_level', 'accessibility_signage', 'accessibility_slope',
                'accessibility_width', 'advice', 'advised_parking', 'altimetric_profile', 'ambiance', 'arrival',
                'ascent', 'attachments', 'attachments_accessibility', 'children', 'cities', 'create_datetime',
                'departure', 'departure_city', 'departure_geom', 'descent',
                'description', 'description_teaser', 'difficulty',
                'disabled_infrastructure', 'duration', 'elevation_area_url',
                'elevation_svg_url', 'external_id', 'gear', 'geometry', 'gpx',
                'information_desks', 'kml', 'labels', 'length_2d', 'length_3d',
                'max_elevation', 'min_elevation', 'name', 'networks', 'next',
                'parents', 'parking_location', 'pdf', 'points_reference',
                'portal', 'practice', 'provider', 'ratings', 'ratings_description', 'previous', 'public_transport',
                'published', 'reservation_system', 'reservation_id', 'route', 'second_external_id',
                'source', 'structure', 'themes', 'update_datetime', 'url', 'uuid', 'web_links'
            )

    class TourSerializer(TrekSerializer):
        url = HyperlinkedIdentityField(view_name='apiv2:tour-detail')
        count_children = serializers.SerializerMethodField()
        steps = serializers.SerializerMethodField()

        def get_count_children(self, obj):
            return obj.count_children

        def get_steps(self, obj):
            qs = obj.children \
                .select_related('topo_object', 'difficulty') \
                .prefetch_related('topo_object__aggregations', 'themes', 'networks', 'attachments') \
                .annotate(geom3d_transformed=Transform(F('geom_3d'), settings.API_SRID),
                          length_3d_m=Length3D('geom_3d'))
            FinalClass = override_serializer(self.context.get('request').GET.get('format'),
                                             TrekSerializer)
            return FinalClass(qs, many=True, context=self.context).data

        class Meta(TrekSerializer.Meta):
            fields = TrekSerializer.Meta.fields + ('count_children', 'steps')

    class POITypeSerializer(DynamicFieldsMixin, serializers.ModelSerializer):
        label = serializers.SerializerMethodField()

        def get_label(self, obj):
            return get_translation_or_dict('label', self, obj)

        class Meta:
            model = trekking_models.POIType
            fields = ('id', 'label', 'pictogram')

    class POISerializer(DynamicFieldsMixin, serializers.ModelSerializer):
        url = HyperlinkedIdentityField(view_name='apiv2:poi-detail')
        type_label = serializers.SerializerMethodField()
        type_pictogram = serializers.FileField(source='type.pictogram')
        name = serializers.SerializerMethodField()
        description = serializers.SerializerMethodField()
        external_id = serializers.CharField(source='eid')
        published = serializers.SerializerMethodField()
        create_datetime = serializers.DateTimeField(source='topo_object.date_insert')
        update_datetime = serializers.DateTimeField(source='topo_object.date_update')
        geometry = geo_serializers.GeometryField(read_only=True, source="geom3d_transformed", precision=7)
        attachments = AttachmentSerializer(many=True, source='sorted_attachments')

        def get_type_label(self, obj):
            return get_translation_or_dict('label', self, obj.type)

        def get_published(self, obj):
            return get_translation_or_dict('published', self, obj)

        def get_name(self, obj):
            return get_translation_or_dict('name', self, obj)

        def get_description(self, obj):
            return get_translation_or_dict('description', self, obj)

        class Meta:
            model = trekking_models.POI
            fields = (
                'id', 'description', 'external_id',
                'geometry', 'name', 'attachments', 'provider', 'published', 'type',
                'type_label', 'type_pictogram', 'url', 'uuid',
                'create_datetime', 'update_datetime'
            )

    class ThemeSerializer(DynamicFieldsMixin, serializers.ModelSerializer):
        label = serializers.SerializerMethodField()

        def get_label(self, obj):
            return get_translation_or_dict('label', self, obj)

        class Meta:
            model = trekking_models.Theme
            fields = ('id', 'label', 'pictogram')

    class AccessibilitySerializer(DynamicFieldsMixin, serializers.ModelSerializer):
        name = serializers.SerializerMethodField()

        def get_name(self, obj):
            return get_translation_or_dict('name', self, obj)

        class Meta:
            model = trekking_models.Accessibility
            fields = ('id', 'name', 'pictogram')

    class AccessibilityLevelSerializer(DynamicFieldsMixin, serializers.ModelSerializer):
        name = serializers.SerializerMethodField()

        def get_name(self, obj):
            return get_translation_or_dict('name', self, obj)

        class Meta:
            model = trekking_models.AccessibilityLevel
            fields = ('id', 'name')

if 'geotrek.sensitivity' in settings.INSTALLED_APPS:
    class SensitiveAreaSerializer(DynamicFieldsMixin, serializers.ModelSerializer):
        url = HyperlinkedIdentityField(view_name='apiv2:sensitivearea-detail')
        name = serializers.SerializerMethodField()
        elevation = serializers.SerializerMethodField()
        description = serializers.SerializerMethodField()
        period = serializers.SerializerMethodField()
        practices = serializers.PrimaryKeyRelatedField(many=True, source='species.practices', read_only=True)
        info_url = serializers.URLField(source='species.url')
        structure = serializers.CharField(source='structure.name')
        create_datetime = serializers.DateTimeField(source='date_insert')
        update_datetime = serializers.DateTimeField(source='date_update')
        published = serializers.BooleanField()
        geometry = geo_serializers.GeometryField(read_only=True, source="geom_transformed", precision=7)
        species_id = serializers.SerializerMethodField()
        kml_url = serializers.SerializerMethodField()
<<<<<<< HEAD
        attachments = AttachmentSerializer(many=True)
=======
        public_url = serializers.SerializerMethodField()
>>>>>>> acdb1113

        def get_name(self, obj):
            return get_translation_or_dict('name', self, obj.species)

        def get_description(self, obj):
            return get_translation_or_dict('description', self, obj)

        def get_period(self, obj):
            return [getattr(obj.species, 'period{:02}'.format(p)) for p in range(1, 13)]

        def get_elevation(self, obj):
            return obj.species.radius

        def get_species_id(self, obj):
            if obj.species.category == sensitivity_models.Species.SPECIES:
                return obj.species_id
            return None

        def get_kml_url(self, obj):
            url = reverse('sensitivity:sensitivearea_kml_detail', kwargs={'lang': get_language(), 'pk': obj.pk})
            return build_url(self, url)
        
        def get_public_url(self, obj):
            url = reverse('sensitivity:sensitivearea_public_detail', kwargs={'pk': obj.pk})
            return build_url(self, url)

        class Meta:
            model = sensitivity_models.SensitiveArea
            fields = (
                'id', 'contact', 'create_datetime', 'description', 'elevation',
                'geometry', 'info_url', 'kml_url', 'name', 'period',
                'practices', 'published', 'species_id', 'provider', 'structure',
<<<<<<< HEAD
                'update_datetime', 'url', 'attachments'
=======
                'update_datetime', 'url', 'public_url'
>>>>>>> acdb1113
            )

    class BubbleSensitiveAreaSerializer(SensitiveAreaSerializer):
        radius = serializers.SerializerMethodField()

        def get_radius(self, obj):
            if obj.species.category == sensitivity_models.Species.SPECIES and obj.geom.geom_typeid == 0:
                return obj.species.radius
            else:
                return None

        class Meta:
            model = SensitiveAreaSerializer.Meta.model
            fields = SensitiveAreaSerializer.Meta.fields + ('radius', )

    class SportPracticeSerializer(DynamicFieldsMixin, serializers.ModelSerializer):
        name = serializers.SerializerMethodField()

        def get_name(self, obj):
            return get_translation_or_dict('name', self, obj)

        class Meta:
            model = sensitivity_models.SportPractice
            fields = (
                'id', 'name'
            )

    class SpeciesSerializer(DynamicFieldsMixin, serializers.ModelSerializer):
        name = serializers.SerializerMethodField()
        period01 = serializers.BooleanField(read_only=True)
        period02 = serializers.BooleanField(read_only=True)
        period03 = serializers.BooleanField(read_only=True)
        period04 = serializers.BooleanField(read_only=True)
        period05 = serializers.BooleanField(read_only=True)
        period06 = serializers.BooleanField(read_only=True)
        period07 = serializers.BooleanField(read_only=True)
        period08 = serializers.BooleanField(read_only=True)
        period09 = serializers.BooleanField(read_only=True)
        period10 = serializers.BooleanField(read_only=True)
        period11 = serializers.BooleanField(read_only=True)
        period12 = serializers.BooleanField(read_only=True)
        url = serializers.URLField(read_only=True)
        radius = serializers.IntegerField(read_only=True)
        practices = serializers.SerializerMethodField()

        def get_name(self, obj):
            return get_translation_or_dict('name', self, obj)

        def get_practices(self, obj):
            return obj.practices.values_list('id', flat=True)

        class Meta:
            model = sensitivity_models.Species
            fields = (
                'id', 'name', 'period01', 'period02', 'period03',
                'period04', 'period05', 'period06', 'period07',
                'period08', 'period09', 'period10', 'period11',
                'period12', 'practices', 'radius', 'url'
            )


if 'geotrek.zoning' in settings.INSTALLED_APPS:
    class CitySerializer(DynamicFieldsMixin, serializers.ModelSerializer):
        geometry = geo_serializers.GeometryField(read_only=True, source="geom", precision=7)
        id = serializers.ReadOnlyField(source='code')

        class Meta:
            model = zoning_models.City
            fields = ('id', 'geometry', 'name', 'published')

    class DistrictsSerializer(DynamicFieldsMixin, serializers.ModelSerializer):
        geometry = geo_serializers.GeometryField(read_only=True, source="geom", precision=7)

        class Meta:
            model = zoning_models.District
            fields = ('id', 'geometry', 'name', 'published')


if 'geotrek.outdoor' in settings.INSTALLED_APPS:
    class OutdoorRatingScaleSerializer(DynamicFieldsMixin, serializers.ModelSerializer):
        name = serializers.SerializerMethodField()

        def get_name(self, obj):
            return get_translation_or_dict('name', self, obj)

        class Meta:
            model = outdoor_models.RatingScale
            fields = ('id', 'name', 'practice')

    class OutdoorRatingSerializer(DynamicFieldsMixin, serializers.ModelSerializer):
        name = serializers.SerializerMethodField()
        description = serializers.SerializerMethodField()

        def get_name(self, obj):
            return get_translation_or_dict('name', self, obj)

        def get_description(self, obj):
            return get_translation_or_dict('description', self, obj)

        class Meta:
            model = outdoor_models.Rating
            fields = ('id', 'name', 'description', 'scale', 'order', 'color')

    class OutdoorPracticeSerializer(DynamicFieldsMixin, serializers.ModelSerializer):
        name = serializers.SerializerMethodField()

        def get_name(self, obj):
            return get_translation_or_dict('name', self, obj)

        class Meta:
            model = outdoor_models.Practice
            fields = ('id', 'name', 'sector', 'pictogram')

    class SiteTypeSerializer(DynamicFieldsMixin, serializers.ModelSerializer):
        name = serializers.SerializerMethodField()

        def get_name(self, obj):
            return get_translation_or_dict('name', self, obj)

        class Meta:
            model = outdoor_models.SiteType
            fields = ('id', 'name', 'practice')

    class CourseTypeSerializer(DynamicFieldsMixin, serializers.ModelSerializer):
        name = serializers.SerializerMethodField()

        def get_name(self, obj):
            return get_translation_or_dict('name', self, obj)

        class Meta:
            model = outdoor_models.CourseType
            fields = ('id', 'name', 'practice')

    class SectorSerializer(DynamicFieldsMixin, serializers.ModelSerializer):
        name = serializers.SerializerMethodField()

        def get_name(self, obj):
            return get_translation_or_dict('name', self, obj)

        class Meta:
            model = outdoor_models.Practice
            fields = ('id', 'name')

    class SiteSerializer(PDFSerializerMixin, DynamicFieldsMixin, serializers.ModelSerializer):
        url = HyperlinkedIdentityField(view_name='apiv2:site-detail')
        geometry = geo_serializers.GeometryField(read_only=True, source="geom_transformed", precision=7)
        attachments = AttachmentSerializer(many=True)
        sector = serializers.SerializerMethodField()
        courses = serializers.SerializerMethodField()
        children = serializers.SerializerMethodField()
        parent = serializers.SerializerMethodField()
        pdf = serializers.SerializerMethodField('get_pdf_url')
        cities = serializers.SerializerMethodField()
        web_links = WebLinkSerializer(many=True)

        def get_cities(self, obj):
            return [city.code for city in obj.published_cities]

        def get_courses(self, obj):
            courses = []
            request = self.context['request']
            language = request.GET.get('language')
            for course in obj.children_courses.all():
                if language:
                    if getattr(course, f"published_{language}"):
                        courses.append(course.pk)
                else:
                    if course.published:
                        courses.append(course.pk)
            return courses

        def get_parent(self, obj):
            parent = None
            request = self.context['request']
            language = request.GET.get('language')
            if obj.parent:
                if language:
                    if getattr(obj.parent, f"published_{language}"):
                        parent = obj.parent.pk
                else:
                    if obj.parent.published:
                        parent = obj.parent.pk
            return parent

        def get_children(self, obj):
            children = []
            request = self.context['request']
            language = request.GET.get('language')
            if language:
                for site in obj.get_children():
                    if getattr(site, f"published_{language}"):
                        children.append(site.pk)
            else:
                for site in obj.get_children():
                    if site.published:
                        children.append(site.pk)
            return children

        def get_sector(self, obj):
            if obj.practice and obj.practice.sector:
                return obj.practice.sector_id
            return None

        class Meta:
            model = outdoor_models.Site
            fields = (
                'id', 'accessibility', 'advice', 'ambiance', 'attachments', 'cities', 'children', 'description',
                'description_teaser', 'eid', 'geometry', 'information_desks', 'labels', 'managers',
                'name', 'orientation', 'pdf', 'period', 'parent', 'portal', 'practice', 'provider',
                'ratings', 'sector', 'source', 'structure', 'themes',
                'type', 'url', 'uuid', 'courses', 'web_links', 'wind',
            )

    class CourseSerializer(PDFSerializerMixin, DynamicFieldsMixin, serializers.ModelSerializer):
        url = HyperlinkedIdentityField(view_name='apiv2:course-detail')
        geometry = geo_serializers.GeometryField(read_only=True, source="geom_transformed", precision=7)
        children = serializers.ReadOnlyField(source='children_id')
        parents = serializers.ReadOnlyField(source='parents_id')
        accessibility = serializers.SerializerMethodField()
        attachments = AttachmentSerializer(many=True, source='sorted_attachments')
        equipment = serializers.SerializerMethodField()
        gear = serializers.SerializerMethodField()
        ratings_description = serializers.SerializerMethodField()
        sites = serializers.SerializerMethodField()
        points_reference = serializers.SerializerMethodField()
        pdf = serializers.SerializerMethodField('get_pdf_url')
        cities = serializers.SerializerMethodField()

        def get_accessibility(self, obj):
            return get_translation_or_dict('accessibility', self, obj)

        def get_cities(self, obj):
            return [city.code for city in obj.published_cities]

        def get_equipment(self, obj):
            return get_translation_or_dict('equipment', self, obj)

        def get_gear(self, obj):
            return get_translation_or_dict('gear', self, obj)

        def get_ratings_description(self, obj):
            return get_translation_or_dict('ratings_description', self, obj)

        def get_sites(self, obj):
            sites = []
            request = self.context['request']
            language = request.GET.get('language')
            if language:
                for site in obj.parent_sites.all():
                    if getattr(site, f"published_{language}"):
                        sites.append(site.pk)
            else:
                for site in obj.parent_sites.all():
                    if getattr(site, "published"):
                        sites.append(site.pk)
            return sites

        def get_points_reference(self, obj):
            if not obj.points_reference:
                return None
            geojson = obj.points_reference.transform(settings.API_SRID, clone=True).geojson
            return json.loads(geojson)

        class Meta:
            model = outdoor_models.Course
            fields = (
                'id', 'accessibility', 'advice', 'attachments', 'children', 'cities', 'description', 'duration', 'eid',
                'equipment', 'gear', 'geometry', 'height', 'length', 'max_elevation',
                'min_elevation', 'name', 'parents', 'pdf', 'points_reference', 'provider', 'ratings', 'ratings_description',
                'sites', 'structure', 'type', 'url', 'uuid'
            )

if 'geotrek.feedback' in settings.INSTALLED_APPS:
    class ReportStatusSerializer(DynamicFieldsMixin, serializers.ModelSerializer):
        label = serializers.SerializerMethodField()

        def get_label(self, obj):
            return get_translation_or_dict('label', self, obj)

        class Meta:
            model = feedback_models.ReportStatus
            fields = ('color', 'id', 'label', 'identifier')

    class ReportCategorySerializer(DynamicFieldsMixin, serializers.ModelSerializer):
        label = serializers.SerializerMethodField()

        def get_label(self, obj):
            return get_translation_or_dict('label', self, obj)

        class Meta:
            model = feedback_models.ReportCategory
            fields = ('id', 'label')

    class ReportActivitySerializer(DynamicFieldsMixin, serializers.ModelSerializer):
        label = serializers.SerializerMethodField()

        def get_label(self, obj):
            return get_translation_or_dict('label', self, obj)

        class Meta:
            model = feedback_models.ReportActivity
            fields = ('id', 'label')

    class ReportProblemMagnitudeSerializer(DynamicFieldsMixin, serializers.ModelSerializer):
        label = serializers.SerializerMethodField()

        def get_label(self, obj):
            return get_translation_or_dict('label', self, obj)

        class Meta:
            model = feedback_models.ReportProblemMagnitude
            fields = ('id', 'label')


if 'geotrek.flatpages' in settings.INSTALLED_APPS:
    class FlatPageSerializer(DynamicFieldsMixin, serializers.ModelSerializer):
        title = serializers.SerializerMethodField()
        content = serializers.SerializerMethodField()
        published = serializers.SerializerMethodField()
        attachments = AttachmentSerializer(many=True)

        class Meta:
            model = flatpages_models.FlatPage
            fields = (
                'id', 'title', 'external_url', 'content', 'target', 'source', 'portal', 'order',
                'published', 'attachments',
            )

        def get_title(self, obj):
            return get_translation_or_dict('title', self, obj)

        def get_content(self, obj):
            return get_translation_or_dict('content', self, obj)

        def get_published(self, obj):
            return get_translation_or_dict('published', self, obj)

if "geotrek.infrastructure" in settings.INSTALLED_APPS:

    class InfrastructureTypeSerializer(DynamicFieldsMixin, serializers.ModelSerializer):
        type = serializers.SerializerMethodField()

        def get_type(self, obj):
            type_label = infrastructure_models.INFRASTRUCTURE_TYPES.for_value(obj.type).display
            return _(type_label)

        class Meta:
            model = infrastructure_models.InfrastructureType
            fields = ('id', 'label', 'pictogram', 'structure', 'type')

    class InfrastructureSerializer(DynamicFieldsMixin, serializers.ModelSerializer):
        geometry = geo_serializers.GeometryField(read_only=True, source="geom3d_transformed", precision=7)
        structure = serializers.CharField(source='structure.name')
        accessibility = serializers.SerializerMethodField()
        attachments = AttachmentSerializer(many=True)

        def get_accessibility(self, obj):
            return get_translation_or_dict('accessibility', self, obj)

        class Meta:
            model = infrastructure_models.Infrastructure
            fields = ('id', 'accessibility', 'attachments', 'condition', 'description', 'eid', 'geometry', 'name',
                      'implantation_year', 'maintenance_difficulty', 'provider', 'structure', 'type', 'usage_difficulty', 'uuid')

    class InfrastructureConditionSerializer(DynamicFieldsMixin, serializers.ModelSerializer):

        class Meta:
            model = infrastructure_models.InfrastructureType
            fields = ('id', 'label', 'structure')

    class InfrastructureMaintenanceDifficultyLevelSerializer(DynamicFieldsMixin, serializers.ModelSerializer):

        class Meta:
            model = infrastructure_models.InfrastructureMaintenanceDifficultyLevel
            fields = ('id', 'label', 'structure')

    class InfrastructureUsageDifficultyLevelSerializer(DynamicFieldsMixin, serializers.ModelSerializer):

        class Meta:
            model = infrastructure_models.InfrastructureUsageDifficultyLevel
            fields = ('id', 'label', 'structure')

if 'geotrek.signage' in settings.INSTALLED_APPS:

    class LineSerializer(DynamicFieldsMixin, serializers.ModelSerializer):
        pictogram = serializers.CharField(source='pictogram_name')

        class Meta:
            model = signage_models.Line
            fields = ('id', 'direction', 'text', 'pictogram', 'distance', 'time')

    class BladeSerializer(DynamicFieldsMixin, serializers.ModelSerializer):
        lines = LineSerializer(many=True)

        class Meta:
            model = signage_models.Blade
            fields = ('id', 'number', 'color', 'direction', 'lines')

    class SignageSerializer(DynamicFieldsMixin, serializers.ModelSerializer):
        geometry = geo_serializers.GeometryField(read_only=True, source="geom3d_transformed", precision=7)
        structure = serializers.CharField(source='structure.name')
        attachments = AttachmentSerializer(many=True)
        blades = BladeSerializer(source='blades_set', many=True)

        class Meta:
            model = signage_models.Signage
            fields = ('id', 'attachments', 'blades', 'code', 'condition', 'description', 'eid',
                      'geometry', 'implantation_year', 'name', 'printed_elevation', 'provider', 'sealing',
                      'structure', 'type', 'uuid')

    class SignageTypeSerializer(DynamicFieldsMixin, serializers.ModelSerializer):
        class Meta:
            model = signage_models.SignageType
            fields = ('id', 'label', 'pictogram', 'structure')

    class DirectionSerializer(DynamicFieldsMixin, serializers.ModelSerializer):
        class Meta:
            model = signage_models.Direction
            fields = ('id', 'label')

    class SealingSerializer(DynamicFieldsMixin, serializers.ModelSerializer):
        class Meta:
            model = signage_models.Sealing
            fields = ('id', 'label', 'structure')

    class ColorSerializer(DynamicFieldsMixin, serializers.ModelSerializer):
        class Meta:
            model = signage_models.Color
            fields = ('id', 'label')

    class BladeTypeSerializer(DynamicFieldsMixin, serializers.ModelSerializer):
        class Meta:
            model = signage_models.BladeType
            fields = ('id', 'label', 'structure')<|MERGE_RESOLUTION|>--- conflicted
+++ resolved
@@ -847,11 +847,8 @@
         geometry = geo_serializers.GeometryField(read_only=True, source="geom_transformed", precision=7)
         species_id = serializers.SerializerMethodField()
         kml_url = serializers.SerializerMethodField()
-<<<<<<< HEAD
         attachments = AttachmentSerializer(many=True)
-=======
         public_url = serializers.SerializerMethodField()
->>>>>>> acdb1113
 
         def get_name(self, obj):
             return get_translation_or_dict('name', self, obj.species)
@@ -884,11 +881,7 @@
                 'id', 'contact', 'create_datetime', 'description', 'elevation',
                 'geometry', 'info_url', 'kml_url', 'name', 'period',
                 'practices', 'published', 'species_id', 'provider', 'structure',
-<<<<<<< HEAD
-                'update_datetime', 'url', 'attachments'
-=======
-                'update_datetime', 'url', 'public_url'
->>>>>>> acdb1113
+                'update_datetime', 'url', 'public_url','attachments'
             )
 
     class BubbleSensitiveAreaSerializer(SensitiveAreaSerializer):
