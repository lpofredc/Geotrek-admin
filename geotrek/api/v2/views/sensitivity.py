--- conflicted
+++ resolved
@@ -33,22 +33,15 @@
         return api_serializers.override_serializer(format_output, base_serializer_class)
 
     def get_queryset(self):
-<<<<<<< HEAD
-        queryset = sensitivity_models.SensitiveArea.objects.existing() \
-            .filter(published=True) \
-            .select_related('species', 'structure') \
-            .prefetch_related('species__practices') \
-            .prefetch_related('labels') \
-=======
         queryset = (
             sensitivity_models.SensitiveArea.objects.existing()
             .filter(published=True)
             .select_related('species', 'structure')
             .prefetch_related(
-                'species__practices',
+                'species__practices', 
+                'labels',
                 Prefetch('attachments', queryset=Attachment.objects.select_related('license', 'filetype', 'filetype__structure'))
             )
->>>>>>> d72a2d34
             .alias(geom_type=GeometryType(F('geom')))
         )
         if 'bubble' in self.request.GET:
