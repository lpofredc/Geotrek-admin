from django.conf import settings
from django.contrib.gis.db.models.functions import Transform
from django.db.models import F
from django.db.models.query import Prefetch
from django.shortcuts import get_object_or_404
from django.utils.translation import activate

from rest_framework.response import Response

from geotrek.api.v2 import serializers as api_serializers, \
    filters as api_filters, viewsets as api_viewsets
from geotrek.common.models import Attachment
from geotrek.tourism import models as tourism_models


class LabelAccessibilityViewSet(api_viewsets.GeotrekViewSet):
    serializer_class = api_serializers.LabelAccessibilitySerializer
    queryset = tourism_models.LabelAccessibility.objects.order_by('pk')  # Required for reliable pagination


class TouristicContentCategoryViewSet(api_viewsets.GeotrekViewSet):
    filter_backends = api_viewsets.GeotrekViewSet.filter_backends + (api_filters.TouristicContentRelatedPortalFilter,)
    serializer_class = api_serializers.TouristicContentCategorySerializer
    queryset = tourism_models.TouristicContentCategory.objects \
        .prefetch_related('types') \
        .order_by('pk')  # Required for reliable pagination

    def retrieve(self, request, pk=None, format=None):
        # Allow to retrieve objects even if not visible in list view
        elem = get_object_or_404(tourism_models.TouristicContentCategory, pk=pk)
        serializer = api_serializers.TouristicContentCategorySerializer(elem, many=False, context={'request': request})
        return Response(serializer.data)


class TouristicContentViewSet(api_viewsets.GeotrekGeometricViewset):
    filter_backends = api_viewsets.GeotrekGeometricViewset.filter_backends + (
        api_filters.GeotrekTouristicContentFilter,
        api_filters.NearbyContentFilter,
        api_filters.UpdateOrCreateDateFilter
    )
    serializer_class = api_serializers.TouristicContentSerializer

    def get_queryset(self):
        activate(self.request.GET.get('language'))
        return tourism_models.TouristicContent.objects.existing()\
            .select_related('category', 'reservation_system', 'label_accessibility') \
            .prefetch_related('source', 'themes', 'type1', 'type2',
                              Prefetch('attachments',
                                       queryset=Attachment.objects.select_related('license', 'filetype', 'filetype__structure'))
                              ) \
            .annotate(geom_transformed=Transform(F('geom'), settings.API_SRID)) \
            .order_by('name')  # Required for reliable pagination


class InformationDeskTypeViewSet(api_viewsets.GeotrekViewSet):
    serializer_class = api_serializers.InformationDeskTypeSerializer
    queryset = tourism_models.InformationDeskType.objects.order_by('pk')


class InformationDeskViewSet(api_viewsets.GeotrekViewSet):
    filter_backends = api_viewsets.GeotrekViewSet.filter_backends + (api_filters.TreksAndSitesRelatedPortalFilter,
                                                                     api_filters.NearbyContentFilter,
                                                                     api_filters.GeotrekInformationDeskFilter)
    serializer_class = api_serializers.InformationDeskSerializer

    def get_queryset(self):
        activate(self.request.GET.get('language'))
        return tourism_models.InformationDesk.objects.select_related('label_accessibility', 'type').order_by('name')

    def retrieve(self, request, pk=None, format=None):
        # Allow to retrieve objects even if not visible in list view
        elem = get_object_or_404(tourism_models.InformationDesk, pk=pk)
        serializer = api_serializers.InformationDeskSerializer(elem, many=False, context={'request': request})
        return Response(serializer.data)


class TouristicEventTypeViewSet(api_viewsets.GeotrekViewSet):
    filter_backends = api_viewsets.GeotrekViewSet.filter_backends + (api_filters.TouristicEventRelatedPortalFilter, )
    serializer_class = api_serializers.TouristicEventTypeSerializer
    queryset = tourism_models.TouristicEventType.objects.order_by('pk')  # Required for reliable pagination


class TouristicEventViewSet(api_viewsets.GeotrekGeometricViewset):
    filter_backends = api_viewsets.GeotrekGeometricViewset.filter_backends + (
        api_filters.GeotrekTouristicEventFilter,
        api_filters.NearbyContentFilter,
        api_filters.UpdateOrCreateDateFilter,
    )
<<<<<<< HEAD
    filter_class = api_filters.TouristicEventFilterSet
=======
>>>>>>> 93220cce
    serializer_class = api_serializers.TouristicEventSerializer
    filterset_fields = ["cancelled", "bookable"]

    def get_queryset(self):
        activate(self.request.GET.get('language'))
        return tourism_models.TouristicEvent.objects.existing()\
            .select_related('type') \
            .prefetch_related('themes', 'source', 'portal',
                              Prefetch('attachments',
                                       queryset=Attachment.objects.select_related('license', 'filetype', 'filetype__structure'))
                              ) \
            .annotate(geom_transformed=Transform(F('geom'), settings.API_SRID)) \
            .order_by('name')  # Required for reliable pagination<|MERGE_RESOLUTION|>--- conflicted
+++ resolved
@@ -86,10 +86,7 @@
         api_filters.NearbyContentFilter,
         api_filters.UpdateOrCreateDateFilter,
     )
-<<<<<<< HEAD
     filter_class = api_filters.TouristicEventFilterSet
-=======
->>>>>>> 93220cce
     serializer_class = api_serializers.TouristicEventSerializer
     filterset_fields = ["cancelled", "bookable"]
 
