--- conflicted
+++ resolved
@@ -128,15 +128,9 @@
 RESERVATION_SYSTEM_PROPERTIES_JSON_STRUCTURE = sorted(['name', 'id'])
 
 SITE_PROPERTIES_JSON_STRUCTURE = sorted([
-<<<<<<< HEAD
     'advice', 'ambiance', 'courses', 'description', 'description_teaser', 'eid', 'geometry', 'id',
     'information_desks', 'labels', 'managers', 'name', 'orientation', 'period', 'portal', 
-    'practice', 'ratings_min', 'ratings_max', 'source', 'structure', 'themes', 'type', 'url', 'wind', 'web_links',
-=======
-    'advice', 'ambiance', 'description', 'description_teaser', 'eid', 'geometry', 'id',
-    'information_desks', 'labels', 'name', 'period', 'portal', 'practice', 'source', 'managers',
-    'structure', 'themes', 'type', 'url', 'web_links', 'orientation', 'wind', 'ratings',
->>>>>>> e16517ad
+    'practice', 'ratings', 'source', 'structure', 'themes', 'type', 'url', 'wind', 'web_links',
 ])
 
 OUTDOORPRACTICE_PROPERTIES_JSON_STRUCTURE = sorted(['id', 'name'])
