--- conflicted
+++ resolved
@@ -158,12 +158,8 @@
 
 SENSITIVE_AREA_PROPERTIES_JSON_STRUCTURE = sorted([
     'id', 'contact', 'create_datetime', 'description', 'elevation', 'geometry',
-<<<<<<< HEAD
-    'info_url', 'kml_url', 'openair_url', 'name', 'period', 'practices', 'published', 'species_id',
-=======
-    'info_url', 'kml_url', 'name', 'period', 'practices', 'provider', 'published', 'species_id',
->>>>>>> 0912edc8
-    'structure', 'update_datetime', 'url'
+    'info_url', 'kml_url', 'openair_url', 'name', 'period', 'practices', 'provider', 'published', 
+    'species_id','structure', 'update_datetime', 'url'
 ])
 
 SENSITIVE_AREA_SPECIES_PROPERTIES_JSON_STRUCTURE = sorted([
