--- conflicted
+++ resolved
@@ -213,11 +213,7 @@
 TOURISTIC_EVENT_DETAIL_JSON_STRUCTURE = sorted([
     'id', 'accessibility', 'approved', 'attachments', 'begin_date', 'booking', 'cities', 'contact', 'create_datetime',
     'description', 'description_teaser', 'duration', 'email', 'end_date', 'external_id', 'geometry',
-<<<<<<< HEAD
     'meeting_point', 'start_time', 'end_time', 'name', 'organizer', 'participant_number', 'pdf', 'portal',
-=======
-    'meeting_point', 'meeting_time', 'name', 'organizer', 'bookable', 'participant_number', 'pdf', 'portal',
->>>>>>> 4ae3649f
     'practical_info', 'provider', 'published', 'source', 'speaker', 'structure', 'target_audience', 'themes',
     'type', 'update_datetime', 'url', 'uuid', 'website', 'cancelled', 'cancellation_reason'
 ])
@@ -2916,13 +2912,9 @@
             published=True,
             bookable=True,
             type=cls.touristic_event_type,
-<<<<<<< HEAD
             start_time=datetime.time(11, 20),
             end_time=datetime.time(12, 20),
-=======
-            meeting_time=datetime.time(11, 20),
             cancelled=True
->>>>>>> 4ae3649f
         )
         cls.touristic_event1.portal.set([common_factory.TargetPortalFactory()])
         cls.touristic_event2 = tourism_factory.TouristicEventFactory(
