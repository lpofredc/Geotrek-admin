--- conflicted
+++ resolved
@@ -1,11 +1,8 @@
 # -*- coding: utf-8 -*-
 import json
-<<<<<<< HEAD
+import logging
+
 from django.conf import settings
-=======
-import logging
-
->>>>>>> 55d31eac
 from django.contrib.auth.decorators import login_required
 from django.views.decorators.http import last_modified as cache_last_modified
 from django.views.decorators.cache import never_cache as force_cache_validation
