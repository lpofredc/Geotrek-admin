--- conflicted
+++ resolved
@@ -13,15 +13,12 @@
 # ..........................
 
 INSTALLED_APPS = (
-<<<<<<< HEAD
-    'debug_toolbar',
-=======
->>>>>>> 58834e8b
     'django_extensions',
 ) + INSTALLED_APPS
 
 INTERNAL_IPS = (
     '127.0.0.1',  # localhost default
+    '10.0.3.1',  # lxc default
 )
 
 ALLOWED_HOSTS = [
@@ -45,14 +42,8 @@
 
 EMAIL_BACKEND = 'django.core.mail.backends.console.EmailBackend'
 
-<<<<<<< HEAD
-DEBUG_TOOLBAR_PATCH_SETTINGS = False
-MIDDLEWARE_CLASSES = ('debug_toolbar.middleware.DebugToolbarMiddleware',) + MIDDLEWARE_CLASSES
-ALLOWED_HOSTS = ['geotrek.dev',]
-=======
 try:
     from .local import *  # NOQA
     # set local settings for dev
 except ImportError:
-    pass
->>>>>>> 58834e8b
+    pass