--- conflicted
+++ resolved
@@ -425,16 +425,10 @@
                                   'LightSalmon', 'HotPink', 'Fuchsia']}
 
 MAP_STYLES = {
-<<<<<<< HEAD
     'path': {'weight': 2, 'color': '#FF4800', 'opacity': 1.0},
-=======
-    'path': {'weight': 2, 'opacity': 1.0, 'color': '#FF4800'},
     'draftpath': {'weight': 5, 'opacity': 1, 'color': 'yellow', 'dashArray': '8, 8'},
->>>>>>> 08715abe
-
     'city': {'weight': 4, 'color': '#FF9700', 'opacity': 0.3, 'fillOpacity': 0.0},
     'district': {'weight': 6, 'color': '#FF9700', 'opacity': 0.3, 'fillOpacity': 0.0, 'dashArray': '12, 12'},
-
     'restrictedarea': {'weight': 2, 'color': 'red', 'opacity': 0.5, 'fillOpacity': 0.5},
     'land': {'weight': 4, 'color': 'red', 'opacity': 1.0},
     'physical': {'weight': 6, 'color': 'red', 'opacity': 1.0},
