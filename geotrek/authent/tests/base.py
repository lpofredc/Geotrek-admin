import os

from django.test import TestCase
from django.conf import settings
from django.contrib.contenttypes.models import ContentType
from django.core.management import call_command

from mapentity.registry import registry


class AuthentFixturesMixin(object):
<<<<<<< HEAD
    fixtures = [os.path.join(settings.PROJECT_ROOT, 'authent', 'fixtures', 'minimal.json'),
                os.path.join(settings.PROJECT_ROOT, 'authent', 'fixtures', 'basic.json')]
=======
    fixtures = [os.path.join(settings.PROJECT_DIR, 'authent', 'fixtures', 'minimal.json'),
                os.path.join(settings.PROJECT_DIR, 'authent', 'fixtures', 'basic.json')]
>>>>>>> bea5fa97

    def _pre_setup(self):
        if not isinstance(self, TestCase):
            call_command('update_geotrek_permissions', verbosity=0)
        super(AuthentFixturesMixin, self)._pre_setup()

    @classmethod
    def setUpClass(cls):
        """
        Override setUpClass() of test to make sure MapEntity models are
        registered when test is setup.
        Indeed since permissions are created on model registering, and since
        models are registered in `urls.py` modules, and since `urls.py` are
        imported after test setup, importing them here allows permissions to be
        available before test `setUp()` methods.
        """

        # Workaround https://code.djangoproject.com/ticket/10827
        ContentType.objects.clear_cache()

        if not list(registry.registry.keys()):
            from geotrek.core import urls  # NOQA
            from geotrek.land import urls  # NOQA
            from geotrek.maintenance import urls  # NOQA
            from geotrek.infrastructure import urls  # NOQA
            from geotrek.trekking import urls  # NOQA
            from geotrek.tourism import urls  # NOQA

        call_command('update_geotrek_permissions', verbosity=0)

        return super(AuthentFixturesMixin, cls).setUpClass()


class AuthentFixturesTest(AuthentFixturesMixin, TestCase):
    pass<|MERGE_RESOLUTION|>--- conflicted
+++ resolved
@@ -9,13 +9,8 @@
 
 
 class AuthentFixturesMixin(object):
-<<<<<<< HEAD
-    fixtures = [os.path.join(settings.PROJECT_ROOT, 'authent', 'fixtures', 'minimal.json'),
-                os.path.join(settings.PROJECT_ROOT, 'authent', 'fixtures', 'basic.json')]
-=======
     fixtures = [os.path.join(settings.PROJECT_DIR, 'authent', 'fixtures', 'minimal.json'),
                 os.path.join(settings.PROJECT_DIR, 'authent', 'fixtures', 'basic.json')]
->>>>>>> bea5fa97
 
     def _pre_setup(self):
         if not isinstance(self, TestCase):
