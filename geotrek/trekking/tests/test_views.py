import csv
from io import StringIO
from mapentity.helpers import is_file_uptodate
import os
import datetime
from collections import OrderedDict
import hashlib

from unittest import skipIf, mock

from bs4 import BeautifulSoup

from django.conf import settings
from django.test import TestCase
from django.contrib.auth.models import User, Group, Permission
from django.contrib.gis.geos import LineString, MultiPoint, Point
from django.core.files.images import get_image_dimensions
from django.core.management import call_command
from django.urls import reverse
from django.db import connections, DEFAULT_DB_ALIAS
from django.shortcuts import get_object_or_404
from django.template.loader import get_template
from django.test import RequestFactory
from django.test.utils import override_settings
from django.utils import translation
from django.utils.timezone import utc, make_aware
from unittest import util as testutil

from mapentity.tests.factories import SuperUserFactory

from geotrek.common.tests.factories import (AttachmentFactory, ThemeFactory, LabelFactory,
                                            RecordSourceFactory, TargetPortalFactory)
from geotrek.common.tests import CommonTest, CommonLiveTest, TranslationResetMixin
<<<<<<< HEAD
from geotrek.common.utils.testdata import get_dummy_uploaded_image, get_big_dummy_uploaded_image
from geotrek.authent.factories import TrekkingManagerFactory, StructureFactory, UserProfileFactory
=======
from geotrek.common.utils.testdata import get_dummy_uploaded_image
from geotrek.authent.tests.factories import TrekkingManagerFactory, StructureFactory, UserProfileFactory
>>>>>>> 0350cc50
from geotrek.authent.tests.base import AuthentFixturesTest
from geotrek.core.tests.factories import PathFactory
from geotrek.infrastructure.models import Infrastructure
from geotrek.signage.models import Signage
from geotrek.infrastructure.tests.factories import InfrastructureFactory
from geotrek.signage.tests.factories import SignageFactory
from geotrek.zoning.tests.factories import DistrictFactory, CityFactory
from geotrek.trekking.models import POI, Trek, Service, OrderedTrekChild
from geotrek.trekking.tests.factories import (POIFactory, POITypeFactory, TrekFactory, TrekWithPOIsFactory,
                                              TrekNetworkFactory, WebLinkFactory, AccessibilityFactory,
                                              TrekRelationshipFactory, ServiceFactory, ServiceTypeFactory,
                                              TrekWithServicesFactory, TrekWithInfrastructuresFactory,
                                              TrekWithSignagesFactory)
from geotrek.common.templatetags import geotrek_tags
from geotrek.trekking.serializers import timestamp
from geotrek.trekking import views as trekking_views
from geotrek.tourism.tests import factories as tourism_factories

# Make sur to register Trek model
from geotrek.trekking import urls  # NOQA

from .base import TrekkingManagerTest


class POIViewsTest(CommonTest):
    model = POI
    modelfactory = POIFactory
    userfactory = TrekkingManagerFactory
    expected_json_geom = {'type': 'Point', 'coordinates': [3.0, 46.5]}

    def get_expected_json_attrs(self):
        return {
            'areas': [],
            'cities': [],
            'description': '<p>Description</p>',
            'districts': [],
            'filelist_url': '/paperclip/get/trekking/poi/{}/'.format(self.obj.pk),
            'files': [],
            'map_image_url': '/image/poi-{}.png'.format(self.obj.pk),
            'max_elevation': 0,
            'min_elevation': 0,
            'name': 'POI',
            'pictures': [],
            'printable': '/api/en/pois/{}/poi.pdf'.format(self.obj.pk),
            'publication_date': '2020-03-17',
            'published': True,
            'published_status': [
                {'lang': 'en', 'language': 'English', 'status': True},
                {'lang': 'es', 'language': 'Spanish', 'status': False},
                {'lang': 'fr', 'language': 'French', 'status': False},
                {'lang': 'it', 'language': 'Italian', 'status': False},
            ],
            'slug': 'poi',
            'structure': {'id': self.obj.structure.pk, 'name': 'My structure'},
            'thumbnail': None,
            'type': {
                'id': self.obj.type.pk,
                'label': 'POI type',
                'pictogram': '/media/upload/poi-type.png',
            },
            'videos': [],
        }

    def get_good_data(self):
        good_data = {
            'name_fr': 'test',
            'name_en': 'test',
            'description_fr': 'ici',
            'description_en': 'here',
            'type': POITypeFactory.create().pk,
        }
        if settings.TREKKING_TOPOLOGY_ENABLED:
            PathFactory.create()
            good_data['topology'] = '{"lat": 5.1, "lng": 6.6}'
        else:
            good_data['geom'] = 'POINT(5.1 6.6)'
        return good_data

    def test_status_only_review(self):
        element_not_published = self.modelfactory.create()
        element_not_published.published = False
        element_not_published.review = True
        element_not_published.save()
        self.login()
        response = self.client.get(self.model.get_jsonlist_url())
        self.assertEqual(response.status_code, 200)
        self.assertContains(response, 'Waiting for publication')

    def test_empty_topology(self):
        self.login()
        data = self.get_good_data()
        if settings.TREKKING_TOPOLOGY_ENABLED:
            data['topology'] = ''
        else:
            data['geom'] = ''
        response = self.client.post(self.model.get_add_url(), data)
        self.assertEqual(response.status_code, 200)
        form = self.get_form(response)
        if settings.TREKKING_TOPOLOGY_ENABLED:
            self.assertEqual(form.errors, {'topology': ['Topology is empty.']})
        else:
            self.assertEqual(form.errors, {'geom': ['No geometry value provided.']})

    def test_listing_number_queries(self):
        self.login()
        # Create many instances
        self.modelfactory.build_batch(1000)
        DistrictFactory.build_batch(10)

        with self.assertNumQueries(6):
            self.client.get(self.model.get_jsonlist_url())

        with self.assertNumQueries(9):
            self.client.get(self.model.get_format_list_url())

    def test_pois_on_treks_do_not_exist(self):
        self.login()
        self.modelfactory.create()

        response = self.client.get(reverse('trekking:trek_poi_geojson', kwargs={'lang': translation.get_language(), 'pk': 0}))
        self.assertEqual(response.status_code, 404)

    def test_pois_on_treks_not_public(self):
        self.login()
        self.modelfactory.create()

        trek = TrekFactory.create(published=False)
        response = self.client.get(reverse('trekking:trek_poi_geojson', kwargs={'lang': translation.get_language(), 'pk': trek.pk}))
        self.assertEqual(response.status_code, 200)

    def test_pois_on_treks_not_public_anonymous(self):
        self.modelfactory.create()

        trek = TrekFactory.create(published=False)
        response = self.client.get(reverse('trekking:trek_poi_geojson', kwargs={'lang': translation.get_language(), 'pk': trek.pk}))
        self.assertEqual(response.status_code, 404)


class TrekViewsTest(CommonTest):
    model = Trek
    modelfactory = TrekFactory
    userfactory = TrekkingManagerFactory
    expected_json_geom = {'type': 'LineString', 'coordinates': [[3.0, 46.5], [3.001304, 46.5009004]]}
    length = 141.42135623731

    def get_expected_json_attrs(self):
        return {
            'access': '<p>Access</p>',
            'accessibilities': [],
            'advice': '<p>Advice</p>',
            'advised_parking': '<p>Advised parking</p>',
            'altimetric_profile': '/api/en/treks/{}/profile.json'.format(self.obj.pk),
            'ambiance': '<p>Ambiance</p>',
            'areas': [],
            'arrival': 'Arrival',
            'ascent': 0,
            'category': {
                'id': 'T',
                'label': 'Hike',
                'order': 1,
                'pictogram': '/static/trekking/trek.svg',
                'slug': 'trek',
                'type2_label': 'Accessibility',
            },
            'children': [],
            'cities': [],
            'departure': 'Departure',
            'descent': 0,
            'description': '<p>Description</p>',
            'description_teaser': '<p>Description teaser</p>',
            'difficulty': {
                'id': self.obj.difficulty.pk,
                'label': 'Difficulty',
                'pictogram': '/media/upload/difficulty.png',
            },
            'disabled_infrastructure': '<p>Disabled infrastructure</p>',
            'districts': [],
            'dives': [],
            'duration': 1.5,
            'duration_pretty': '1 h 30',
            'elevation_area_url': '/api/en/treks/{}/dem.json'.format(self.obj.pk),
            'elevation_svg_url': '/api/en/treks/{}/profile.svg'.format(self.obj.pk),
            'filelist_url': '/paperclip/get/trekking/trek/{}/'.format(self.obj.pk),
            'files': [],
            'gpx': '/api/en/treks/{}/trek.gpx'.format(self.obj.pk),
            'information_desks': [],
            'labels': [],
            'kml': '/api/en/treks/{}/trek.kml'.format(self.obj.pk),
            'map_image_url': '/image/trek-{}-en.png'.format(self.obj.pk),
            'max_elevation': 0,
            'min_elevation': 0,
            'name': 'Trek',
            'networks': [],
            'next': {},
            'parents': [],
            'parking_location': [-1.3630753, -5.9838497],
            'pictures': [],
            'points_reference': None,
            'portal': [],
            'practice': {
                'id': self.obj.practice.pk,
                'label': 'Usage',
                'pictogram': '/media/upload/practice.png',
            },
            'previous': {},
            'printable': '/api/en/treks/{}/trek.pdf'.format(self.obj.pk),
            'public_transport': '<p>Public transport</p>',
            'publication_date': '2020-03-17',
            'published': True,
            'published_status': [
                {'lang': 'en', 'language': 'English', 'status': True},
                {'lang': 'es', 'language': 'Spanish', 'status': False},
                {'lang': 'fr', 'language': 'French', 'status': False},
                {'lang': 'it', 'language': 'Italian', 'status': False}
            ],
            'relationships': [],
            'route': {
                'id': self.obj.route.pk,
                'label': 'Route',
                'pictogram': '/media/upload/routes.png',
            },
            'slope': 0.0,
            'slug': 'trek',
            'source': [],
            'structure': {
                'id': self.obj.structure.pk,
                'name': 'My structure',
            },
            'themes': [],
            'thumbnail': None,
            'touristic_contents': [],
            'touristic_events': [],
            'treks': [],
            'type2': [],
            'usages': [{
                'id': self.obj.practice.pk,
                'label': 'Usage',
                'pictogram': '/media/upload/practice.png'
            }],
            'videos': [],
            'web_links': [],
            'reservation_id': 'XXXXXXXXX',
            'reservation_system': self.obj.reservation_system.name,
        }

    def get_bad_data(self):
        return OrderedDict([
            ('name_en', ''),
            ('trek_relationship_a-TOTAL_FORMS', '0'),
            ('trek_relationship_a-INITIAL_FORMS', '1'),
            ('trek_relationship_a-MAX_NUM_FORMS', '0'),
        ]), 'This field is required.'

    def get_good_data(self):
        self.path = PathFactory.create()
        good_data = {
            'name_fr': 'Huh',
            'name_en': 'Hehe',
            'departure_fr': '',
            'departure_en': '',
            'arrival_fr': '',
            'arrival_en': '',
            'published': '',
            'difficulty': '',
            'route': '',
            'description_teaser_fr': '',
            'description_teaser_en': '',
            'description_fr': '',
            'description_en': '',
            'ambiance_fr': '',
            'ambiance_en': '',
            'access_fr': '',
            'access_en': '',
            'disabled_infrastructure_fr': '',
            'disabled_infrastructure_en': '',
            'duration': '0',
            'labels': [],
            'advised_parking': 'Very close',
            'parking_location': 'POINT (1.0 1.0)',
            'public_transport': 'huh',
            'advice_fr': '',
            'advice_en': '',
            'themes': ThemeFactory.create().pk,
            'networks': TrekNetworkFactory.create().pk,
            'practice': '',
            'accessibilities': AccessibilityFactory.create().pk,
            'web_links': WebLinkFactory.create().pk,
            'information_desks': tourism_factories.InformationDeskFactory.create().pk,

            'trek_relationship_a-TOTAL_FORMS': '2',
            'trek_relationship_a-INITIAL_FORMS': '0',
            'trek_relationship_a-MAX_NUM_FORMS': '',

            'trek_relationship_a-0-id': '',
            'trek_relationship_a-0-trek_b': TrekFactory.create().pk,
            'trek_relationship_a-0-has_common_edge': 'on',
            'trek_relationship_a-0-has_common_departure': 'on',
            'trek_relationship_a-0-is_circuit_step': '',

            'trek_relationship_a-1-id': '',
            'trek_relationship_a-1-trek_b': TrekFactory.create().pk,
            'trek_relationship_a-1-has_common_edge': '',
            'trek_relationship_a-1-has_common_departure': '',
            'trek_relationship_a-1-is_circuit_step': 'on',

        }
        if settings.TREKKING_TOPOLOGY_ENABLED:
            good_data['topology'] = '{"paths": [%s]}' % self.path.pk
            good_data['pois_excluded'] = POIFactory.create(paths=[self.path]).pk
        else:
            good_data['geom'] = 'SRID=4326;LINESTRING (0.0 0.0, 1.0 1.0)'
            good_data['pois_excluded'] = POIFactory.create(geom='SRID=2154;POINT (700000 6600000)').pk
        return good_data

    def test_status(self):
        TrekFactory.create(duration=float('nan'))
        super().test_status()

    def test_badfield_goodgeom(self):
        self.login()

        bad_data, form_error = self.get_bad_data()
        bad_data['parking_location'] = 'POINT (1.0 1.0)'  # good data

        url = self.model.get_add_url()
        response = self.client.post(url, bad_data)
        self.assertEqual(response.status_code, 200)
        form = self.get_form(response)
        self.assertEqual(form.data['parking_location'], bad_data['parking_location'])

    def test_basic_format(self):
        super().test_basic_format()
        self.modelfactory.create(name="ukélélé")  # trek with utf8
        for fmt in ('csv', 'shp', 'gpx'):
            response = self.client.get(self.model.get_format_list_url() + '?format=' + fmt)
            self.assertEqual(response.status_code, 200)

    def test_no_pois_detached_in_create(self):
        self.login()
        response = self.client.get(self.model.get_add_url())
        self.assertEqual(response.status_code, 200)
        self.assertNotContains(response, 'pois_excluded')

    def test_pois_detached_update(self):
        self.login()
        if settings.TREKKING_TOPOLOGY_ENABLED:
            p1 = PathFactory.create(geom=LineString((0, 0), (4, 4)))
            trek = TrekFactory.create(paths=[p1])
            poi = POIFactory.create(paths=[(p1, 0.6, 0.6)])
        else:
            trek = TrekFactory.create(geom='SRID=4326;LINESTRING (0.0 0.0, 1.0 1.0)')
            poi = POIFactory.create(geom='SRID=4326;POINT (0.6 0.6)')
        good_data = self.get_good_data()
        good_data['pois_excluded'] = poi.pk
        self.client.post(self.model.get_update_url(trek), good_data)
        self.assertIn(poi, trek.pois_excluded.all())

    def test_detail_lother_language(self):
        self.login()

        bad_data, form_error = self.get_bad_data()
        bad_data['parking_location'] = 'POINT (1.0 1.0)'  # good data

        url = self.model.get_add_url()
        response = self.client.post(url, bad_data)
        self.assertEqual(response.status_code, 200)
        form = self.get_form(response)
        self.assertEqual(form.data['parking_location'], bad_data['parking_location'])

    def test_list_in_csv(self):
        if self.model is None:
            return  # Abstract test should not run

        self.login()

        polygon = 'SRID=%s;MULTIPOLYGON(((0 0, 0 3, 3 3, 3 0, 0 0)))' % settings.SRID
        self.city = CityFactory(geom=polygon, name="Trifouilli")
        self.city_2 = CityFactory(geom=polygon, name="Refouilli")
        self.district = DistrictFactory(geom=polygon, name="District")

        trek_args = {'name': 'Step 2',
                     'points_reference': MultiPoint([Point(0, 0), Point(1, 1)], srid=settings.SRID),
                     'parking_location': Point(0, 0, srid=settings.SRID)}
        if settings.TREKKING_TOPOLOGY_ENABLED:
            path1 = PathFactory.create(geom='SRID=%s;LINESTRING(0 0, 1 0)' % settings.SRID)
            self.trek = TrekFactory.create(
                paths=[path1],
                **trek_args
            )
        else:
            self.trek = TrekFactory.create(
                geom='SRID=%s;LINESTRING(0 0, 1 0)' % settings.SRID,
                **trek_args
            )
        fmt = 'csv'
        response = self.client.get(self.model.get_format_list_url() + '?format=' + fmt)
        self.assertEqual(response.status_code, 200)
        self.assertEqual(response.get('Content-Type'), 'text/csv')

        # Read the csv
        reader = csv.DictReader(StringIO(response.content.decode("utf-8")), delimiter=',')
        for row in reader:
            self.assertEqual(row['Cities'], "Trifouilli, Refouilli")
            self.assertEqual(row['Districts'], self.district.name)


class TrekViewsLiveTests(CommonLiveTest):
    model = Trek
    modelfactory = TrekFactory
    userfactory = SuperUserFactory


class TrekCustomViewTests(TrekkingManagerTest):
    def setUp(self):
        self.login()

    def test_trek_infrastructure_geojson(self):
        trek = TrekWithInfrastructuresFactory.create(published=True)
        self.assertEqual(len(trek.infrastructures), 2)
        infra = trek.infrastructures[0]
        infra.published = True
        infra.save()
        self.assertEqual(len(trek.infrastructures), 2)

        url = '/api/en/treks/{pk}/infrastructures.geojson'.format(pk=trek.pk)
        response = self.client.get(url)
        self.assertEqual(response.status_code, 200)
        infrastructureslayer = response.json()
        names = [feature['properties']['name'] for feature in infrastructureslayer['features']]
        self.assertIn(infra.name, names)

    def test_trek_infrastructure_geojson_not_public_no_permission(self):
        trek = TrekWithInfrastructuresFactory.create(published=False)
        self.assertEqual(len(trek.infrastructures), 2)
        infra = trek.infrastructures[0]
        infra.published = True
        infra.save()
        self.assertEqual(len(trek.infrastructures), 2)
        self.user.groups.remove(Group.objects.first())
        self.user.groups.clear()
        self.user = get_object_or_404(User, pk=self.user.pk)
        self.client.login(username=self.user.username, password='booh')
        url = '/api/en/treks/{pk}/infrastructures.geojson'.format(pk=trek.pk)
        response = self.client.get(url)
        self.assertEqual(response.status_code, 404)

    def test_trek_signage_geojson(self):
        trek = TrekWithSignagesFactory.create(published=True)
        self.assertEqual(len(trek.signages), 2)
        signa = trek.signages[0]
        signa.published = True
        signa.save()
        self.assertEqual(len(trek.signages), 2)

        url = '/api/en/treks/{pk}/signages.geojson'.format(pk=trek.pk)
        response = self.client.get(url)
        self.assertEqual(response.status_code, 200)
        signageslayer = response.json()
        names = [feature['properties']['name'] for feature in signageslayer['features']]
        self.assertIn(signa.name, names)

    def test_trek_pois_geojson(self):
        trek = TrekWithPOIsFactory.create(published=True)
        first_poi = trek.pois.first()
        trek.pois_excluded.add(first_poi)
        trek.save()
        self.assertEqual(len(trek.pois), 1)
        poi = trek.pois[0]
        poi.published = True
        poi.save()
        AttachmentFactory.create(content_object=poi, attachment_file=get_dummy_uploaded_image())
        self.assertNotEqual(poi.thumbnail, None)
        self.assertEqual(len(trek.pois), 1)

        url = '/api/en/treks/{pk}/pois.geojson'.format(pk=trek.pk)
        response = self.client.get(url)
        self.assertEqual(response.status_code, 200)
        poislayer = response.json()
        poifeature = poislayer['features'][0]
        self.assertTrue('thumbnail' in poifeature['properties'])
        self.assertEqual(len(poislayer['features']), 1)
        self.assertEqual(poifeature['properties']['name'], poi.name)

    def test_pois_geojson(self):
        poi = POIFactory.create()
        poi2 = POIFactory.create()
        self.assertEqual(POI.objects.count(), 2)
        poi.published = True
        poi2.published = False
        poi.save()
        poi2.save()

        AttachmentFactory.create(content_object=poi, attachment_file=get_dummy_uploaded_image())
        self.assertNotEqual(poi.thumbnail, None)
        self.assertEqual(POI.objects.filter(published=True).count(), 1)

        response = self.client.get('/api/en/pois.geojson')
        self.assertEqual(response.status_code, 200)
        poislayer = response.json()
        poifeature = poislayer['features'][0]
        self.assertTrue('thumbnail' in poifeature['properties'])
        self.assertEqual(len(poislayer['features']), 1)
        self.assertEqual(poifeature['properties']['name'], poi.name)

    def test_infrastructures_geojson(self):
        infra = InfrastructureFactory.create()
        infra2 = InfrastructureFactory.create()
        self.assertEqual(Infrastructure.objects.count(), 2)
        infra.published = True
        infra2.published = False
        infra.save()
        infra2.save()

        self.assertEqual(Infrastructure.objects.filter(published=True).count(), 1)

        response = self.client.get('/api/en/infrastructures.geojson')
        self.assertEqual(response.status_code, 200)
        infraslayer = response.json()
        infrafeature = infraslayer['features'][0]
        self.assertEqual(len(infraslayer['features']), 1)
        self.assertEqual(infrafeature['properties']['name'], infra.name)

    def test_signages_geojson(self):
        signa = SignageFactory.create()
        signa2 = SignageFactory.create()
        self.assertEqual(Signage.objects.count(), 2)
        signa.published = True
        signa2.published = False
        signa.save()
        signa2.save()

        self.assertEqual(Signage.objects.filter(published=True).count(), 1)

        response = self.client.get('/api/en/signages.geojson')
        self.assertEqual(response.status_code, 200)
        poislayer = response.json()
        poifeature = poislayer['features'][0]
        self.assertEqual(len(poislayer['features']), 1)
        self.assertEqual(poifeature['properties']['name'], signa.name)

    def test_services_geojson(self):
        trek = TrekWithServicesFactory.create(published=True)
        self.assertEqual(len(trek.services), 2)
        service = trek.services[0]
        service.published = True
        service.save()
        self.assertEqual(len(trek.services), 2)

        url = '/api/en/treks/{pk}/services.geojson'.format(pk=trek.pk)
        response = self.client.get(url)
        self.assertEqual(response.status_code, 200)
        serviceslayer = response.json()
        servicefeature = serviceslayer['features'][0]
        self.assertTrue('type' in servicefeature['properties'])

    def test_kml(self):
        trek = TrekWithPOIsFactory.create()
        url = '/api/en/treks/{pk}/slug.kml'.format(pk=trek.pk)
        response = self.client.get(url)
        self.assertEqual(response.status_code, 200)
        self.assertEqual(response['Content-Type'], 'application/vnd.google-earth.kml+xml')

    def test_kml_do_not_exist(self):
        url = '/api/en/treks/{pk}/slug.kml'.format(pk=999)
        response = self.client.get(url)
        self.assertEqual(response.status_code, 404)

    def test_not_published_profile_json(self):
        trek = TrekFactory.create(published=False)
        url = '/api/en/treks/{pk}/profile.json'.format(pk=trek.pk)
        response = self.client.get(url)
        self.assertEqual(response.status_code, 200)
        self.assertEqual(response['Content-Type'], 'application/json')

    def test_not_published_elevation_area_json(self):
        trek = TrekFactory.create(published=False)
        url = '/api/en/treks/{pk}/dem.json'.format(pk=trek.pk)
        response = self.client.get(url)
        self.assertEqual(response.status_code, 200)
        self.assertEqual(response['Content-Type'], 'application/json')

    def test_profile_svg(self):
        trek = TrekFactory.create()
        url = '/api/en/treks/{pk}/profile.svg'.format(pk=trek.pk)
        response = self.client.get(url)
        self.assertEqual(response.status_code, 200)
        self.assertEqual(response['Content-Type'], 'image/svg+xml')

    def test_weblink_popup(self):
        url = reverse('trekking:weblink_add')
        response = self.client.get(url)
        self.assertEqual(response.status_code, 200)

    @override_settings(TREK_EXPORT_POI_LIST_LIMIT=1)
    @mock.patch('mapentity.models.MapEntityMixin.prepare_map_image')
    @mock.patch('mapentity.models.MapEntityMixin.get_attributes_html')
    def test_trek_export_poi_list_limit(self, mocked_prepare, mocked_attributes):
        trek = TrekWithPOIsFactory.create()
        self.assertEqual(len(trek.pois), 2)
        poi = trek.pois[0]
        poi.published = True
        poi.save()
        view = trekking_views.TrekDocumentPublic()
        view.object = trek
        view.request = RequestFactory().get('/')
        view.kwargs = {}
        view.kwargs[view.pk_url_kwarg] = trek.pk
        context = view.get_context_data()
        self.assertEqual(len(context['pois']), 1)


class TrekCustomPublicViewTests(TrekkingManagerTest):
    @mock.patch('djappypod.backend.os.path.exists', create=True)
    def test_overriden_public_template(self, exists_patched):
        overriden_template = os.path.join(settings.VAR_DIR, 'conf', 'extra_templates', 'trekking', 'trek_public.odt')

        def fake_exists(path):
            return path == overriden_template

        exists_patched.side_effect = fake_exists
        template = get_template('trekking/trek_public.odt')
        self.assertEqual(template.path, overriden_template)

    def test_profile_json(self):
        trek = TrekFactory.create(published=True)
        url = '/api/en/treks/{pk}/profile.json'.format(pk=trek.pk)
        response = self.client.get(url)
        self.assertEqual(response.status_code, 200)
        self.assertEqual(response['Content-Type'], 'application/json')

    def test_not_published_profile_json(self):
        trek = TrekFactory.create(published=False)
        url = '/api/en/treks/{pk}/profile.json'.format(pk=trek.pk)
        response = self.client.get(url)
        self.assertEqual(response.status_code, 403)

    def test_elevation_area_json(self):
        trek = TrekFactory.create(published=True)
        url = '/api/en/treks/{pk}/dem.json'.format(pk=trek.pk)
        response = self.client.get(url)
        self.assertEqual(response.status_code, 200)
        self.assertEqual(response['Content-Type'], 'application/json')

    def test_not_published_elevation_area_json(self):
        trek = TrekFactory.create(published=False)
        url = '/api/en/treks/{pk}/dem.json'.format(pk=trek.pk)
        response = self.client.get(url)
        self.assertEqual(response.status_code, 403)


class TrekJSONSetUp(TrekkingManagerTest):
    @override_settings(THUMBNAIL_COPYRIGHT_FORMAT="{title} {author}")
    def setUp(self):
        self.login()

        polygon = 'SRID=%s;MULTIPOLYGON(((0 0, 0 3, 3 3, 3 0, 0 0)))' % settings.SRID
        self.city = CityFactory(geom=polygon)
        self.district = DistrictFactory(geom=polygon)

        trek_args = {'name': 'Step 2',
                     'points_reference': MultiPoint([Point(0, 0), Point(1, 1)], srid=settings.SRID),
                     'parking_location': Point(0, 0, srid=settings.SRID)}
        if settings.TREKKING_TOPOLOGY_ENABLED:
            path1 = PathFactory.create(geom='SRID=%s;LINESTRING(0 0, 1 0)' % settings.SRID)
            self.trek = TrekFactory.create(
                paths=[path1],
                **trek_args
            )
        else:
            self.trek = TrekFactory.create(
                geom='SRID=%s;LINESTRING(0 0, 1 0)' % settings.SRID,
                **trek_args
            )
        self.attachment = AttachmentFactory.create(content_object=self.trek,
                                                   attachment_file=get_dummy_uploaded_image())

        self.information_desk = tourism_factories.InformationDeskFactory.create()
        self.trek.information_desks.add(self.information_desk)

        self.theme = ThemeFactory.create()
        self.trek.themes.add(self.theme)

        self.accessibility = AccessibilityFactory.create()
        self.trek.accessibilities.add(self.accessibility)

        self.network = TrekNetworkFactory.create()
        self.trek.networks.add(self.network)

        self.weblink = WebLinkFactory.create()
        self.trek.web_links.add(self.weblink)

        self.label = LabelFactory.create()
        self.trek.labels.add(self.label)

        self.source = RecordSourceFactory.create()
        self.trek.source.add(self.source)

        self.portal = TargetPortalFactory.create()
        self.trek.portal.add(self.portal)
        trek_b_args = {'published': True}
        if settings.TREKKING_TOPOLOGY_ENABLED:
            path2 = PathFactory.create(geom='SRID=%s;LINESTRING(0 1, 1 1)' % settings.SRID)
            self.trek_b = TrekFactory.create(paths=[path2], **trek_b_args)
            TrekFactory(paths=[path2], published=False)  # not published
            self.trek3 = TrekFactory(paths=[path2], published=True)  # deleted
            self.trek3.delete()
            TrekFactory(paths=[PathFactory.create(geom='SRID=%s;LINESTRING(0 2000, 1 2000)' % settings.SRID)],
                        published=True)  # too far
        else:
            self.trek_b = TrekFactory.create(geom='SRID=%s;LINESTRING(0 1, 1 1)' % settings.SRID, **trek_b_args)
            TrekFactory(geom='SRID=%s;LINESTRING(0 1, 1 1)' % settings.SRID, published=False)
            trek3 = TrekFactory(geom='SRID=%s;LINESTRING(0 1, 1 1)' % settings.SRID, published=True)
            trek3.delete()
            TrekFactory(geom='SRID=%s;LINESTRING(0 2000, 1 2000)' % settings.SRID, published=True)  # too far

        TrekRelationshipFactory.create(has_common_departure=True,
                                       has_common_edge=False,
                                       is_circuit_step=True,
                                       trek_a=self.trek,
                                       trek_b=self.trek_b)

        self.touristic_content = tourism_factories.TouristicContentFactory(geom='SRID=%s;POINT(1 1)' % settings.SRID,
                                                                           published=True)
        tourism_factories.TouristicContentFactory(geom='SRID=%s;POINT(1 1)' % settings.SRID,
                                                  published=False)  # not published
        tourism_factories.TouristicContentFactory(geom='SRID=%s;POINT(1 1)' % settings.SRID,
                                                  published=True).delete()  # deleted
        tourism_factories.TouristicContentFactory(geom='SRID=%s;POINT(1000 1000)' % settings.SRID,
                                                  published=True)  # too far
        self.touristic_event = tourism_factories.TouristicEventFactory(geom='SRID=%s;POINT(2 2)' % settings.SRID,
                                                                       published=True)
        tourism_factories.TouristicEventFactory(geom='SRID=%s;POINT(2 2)' % settings.SRID,
                                                published=False)  # not published
        tourism_factories.TouristicEventFactory(geom='SRID=%s;POINT(2 2)' % settings.SRID,
                                                published=True).delete()  # deleted
        tourism_factories.TouristicEventFactory(geom='SRID=%s;POINT(2000 2000)' % settings.SRID,
                                                published=True)  # too far

        self.parent = TrekFactory.create(published=True, name='Parent')
        self.child1 = TrekFactory.create(published=False, name='Child 1')
        self.child2 = TrekFactory.create(published=True, name='Child 2')
        self.sibling = TrekFactory.create(published=True, name='Sibling')
        OrderedTrekChild(parent=self.parent, child=self.trek, order=0).save()
        OrderedTrekChild(parent=self.trek, child=self.child1, order=3).save()
        OrderedTrekChild(parent=self.trek, child=self.child2, order=2).save()
        OrderedTrekChild(parent=self.parent, child=self.sibling, order=1).save()

        self.pk = self.trek.pk
        url = '/api/en/treks/{pk}.json'.format(pk=self.pk)
        self.response = self.client.get(url)
        self.result = self.response.json()


@override_settings(SPLIT_TREKS_CATEGORIES_BY_PRACTICE=True)
class TrekPracticeTest(TrekJSONSetUp):
    def test_touristic_contents_practice(self):
        self.assertEqual(len(self.result['touristic_contents']), 1)
        self.assertDictEqual(self.result['touristic_contents'][0], {
            'id': self.touristic_content.pk,
            'category_id': self.touristic_content.prefixed_category_id})


class TrekJSONDetailTest(TrekJSONSetUp):
    """ Since we migrated some code to Django REST Framework, we should test
    the migration extensively. Geotrek-rando mainly relies on this view.
    """
    def test_related_urls(self):
        self.assertEqual(self.result['elevation_area_url'],
                         '/api/en/treks/{pk}/dem.json'.format(pk=self.pk))
        self.assertEqual(self.result['map_image_url'],
                         '/image/trek-%s-en.png' % self.pk)
        self.assertEqual(self.result['altimetric_profile'],
                         '/api/en/treks/{pk}/profile.json'.format(pk=self.pk))
        self.assertEqual(self.result['filelist_url'],
                         '/paperclip/get/trekking/trek/%s/' % self.pk)
        self.assertEqual(self.result['gpx'],
                         '/api/en/treks/{pk}/{slug}.gpx'.format(pk=self.pk, slug=self.trek.slug))
        self.assertEqual(self.result['kml'],
                         '/api/en/treks/{pk}/{slug}.kml'.format(pk=self.pk, slug=self.trek.slug))
        self.assertEqual(self.result['printable'],
                         '/api/en/treks/{pk}/{slug}.pdf'.format(pk=self.pk, slug=self.trek.slug))

    def test_thumbnail(self):
        self.assertEqual(self.result['thumbnail'],
                         os.path.join(settings.MEDIA_URL,
                                      self.attachment.attachment_file.name) + '.120x120_q85_crop.png')

    def test_published_status(self):
        self.assertDictEqual(self.result['published_status'][0],
                             {'lang': 'en', 'status': True, 'language': 'English'})

    @override_settings(THUMBNAIL_COPYRIGHT_FORMAT="{title} {author}")
    def test_pictures(self):
        self.assertDictEqual(self.result['pictures'][0],
                             {'url': '{url}.800x800_q85_watermark-{id}.png'.format(
                                 url=self.attachment.attachment_file.url,
                                 id=hashlib.md5(
                                     settings.THUMBNAIL_COPYRIGHT_FORMAT.format(
                                         author=self.attachment.author,
                                         title=self.attachment.title,
                                         legend=self.attachment.legend).encode()).hexdigest()),
                              'title': self.attachment.title,
                              'legend': self.attachment.legend,
                              'author': self.attachment.author})

    def test_networks(self):
        self.assertDictEqual(self.result['networks'][0],
                             {"id": self.network.id,
                              "pictogram": os.path.join(settings.MEDIA_URL, self.network.pictogram.name),
                              "name": self.network.network})

    def test_practice_not_none(self):
        self.assertDictEqual(self.result['practice'],
                             {"id": self.trek.practice.id,
                              "pictogram": os.path.join(settings.MEDIA_URL, self.trek.practice.pictogram.name),
                              "label": self.trek.practice.name})

    def test_usages(self):  # Rando v1 compat
        self.assertDictEqual(self.result['usages'][0],
                             {"id": self.trek.practice.id,
                              "pictogram": os.path.join(settings.MEDIA_URL, self.trek.practice.pictogram.name),
                              "label": self.trek.practice.name})

    def test_accessibilities(self):
        self.assertDictEqual(self.result['accessibilities'][0],
                             {"id": self.accessibility.id,
                              "pictogram": os.path.join(settings.MEDIA_URL, self.accessibility.pictogram.name),
                              "label": self.accessibility.name})

    def test_themes(self):
        self.assertDictEqual(self.result['themes'][0],
                             {"id": self.theme.id,
                              "pictogram": os.path.join(settings.MEDIA_URL, self.theme.pictogram.name),
                              "label": self.theme.label})

    def test_labels(self):
        self.assertDictEqual(self.result['labels'][0],
                             {"id": self.label.id,
                              "pictogram": os.path.join(settings.MEDIA_URL, self.label.pictogram.name),
                              "name": self.label.name,
                              "advice": self.label.advice,
                              "filter_rando": self.label.filter})

    def test_weblinks(self):
        self.assertDictEqual(self.result['web_links'][0],
                             {"id": self.weblink.id,
                              "url": self.weblink.url,
                              "name": self.weblink.name,
                              "category": {
                                  "id": self.weblink.category.id,
                                  "pictogram": os.path.join(settings.MEDIA_URL, self.weblink.category.pictogram.name),
                                  "label": self.weblink.category.label}
                              })

    def test_route_not_none(self):
        self.assertDictEqual(self.result['route'],
                             {"id": self.trek.route.id,
                              "pictogram": os.path.join(settings.MEDIA_URL, self.trek.route.pictogram.name),
                              "label": self.trek.route.route})

    def test_difficulty_not_none(self):
        self.assertDictEqual(self.result['difficulty'],
                             {"id": self.trek.difficulty.id,
                              "pictogram": os.path.join(settings.MEDIA_URL, self.trek.difficulty.pictogram.name),
                              "label": self.trek.difficulty.difficulty})

    def test_information_desks(self):
        desk_type = self.information_desk.type
        self.maxDiff = None
        self.assertDictEqual(self.result['information_desks'][0],
                             {'description': self.information_desk.description,
                              'email': self.information_desk.email,
                              'latitude': self.information_desk.latitude,
                              'longitude': self.information_desk.longitude,
                              'name': self.information_desk.name,
                              'phone': self.information_desk.phone,
                              'photo_url': self.information_desk.photo_url,
                              'postal_code': self.information_desk.postal_code,
                              'street': self.information_desk.street,
                              'municipality': self.information_desk.municipality,
                              'website': self.information_desk.website,
                              'type': {
                                  'id': desk_type.id,
                                  'pictogram': desk_type.pictogram.url,
                                  'label': desk_type.label}})

    def test_relationships(self):
        self.assertDictEqual(self.result['relationships'][0],
                             {'published': self.trek_b.published,
                              'has_common_departure': True,
                              'has_common_edge': False,
                              'is_circuit_step': True,
                              'trek': {'pk': self.trek_b.pk,
                                       'id': self.trek_b.id,
                                       'slug': self.trek_b.slug,
                                       'category_slug': 'trek',
                                       'name': self.trek_b.name}})

    def test_parking_location_in_wgs84(self):
        parking_location = self.result['parking_location']
        self.assertAlmostEqual(parking_location[0], -1.3630812101179008)

    def test_points_reference_are_exported_in_wgs84(self):
        geojson = self.result['points_reference']
        self.assertEqual(geojson['type'], 'MultiPoint')
        self.assertAlmostEqual(geojson['coordinates'][0][0], -1.363081210117901)

    def test_touristic_contents(self):
        self.assertEqual(len(self.result['touristic_contents']), 1)
        self.assertDictEqual(self.result['touristic_contents'][0], {
            'id': self.touristic_content.pk,
            'category_id': self.touristic_content.prefixed_category_id})

    def test_touristic_events(self):
        self.assertEqual(len(self.result['touristic_events']), 1)
        self.assertDictEqual(self.result['touristic_events'][0], {
            'id': self.touristic_event.pk,
            'category_id': self.touristic_event.prefixed_category_id})

    def test_close_treks(self):
        self.assertEqual(len(self.result['treks']), 1)
        self.assertDictEqual(self.result['treks'][0], {
            'id': self.trek_b.pk,
            'category_id': self.trek_b.prefixed_category_id})

    def test_type2(self):
        self.assertDictEqual(self.result['type2'][0],
                             {"id": self.accessibility.id,
                              "pictogram": os.path.join(settings.MEDIA_URL, self.accessibility.pictogram.name),
                              "name": self.accessibility.name})

    def test_category(self):
        self.assertDictEqual(self.result['category'],
                             {"id": 'T',
                              "order": 1,
                              "label": "Hike",
                              "slug": "trek",
                              "type2_label": "Accessibility",
                              "pictogram": "/static/trekking/trek.svg"})

    def test_sources(self):
        self.assertDictEqual(self.result['source'][0], {
            'name': self.source.name,
            'website': self.source.website,
            "pictogram": os.path.join(settings.MEDIA_URL, self.source.pictogram.name)})

    def portals(self):
        self.assertDictEqual(self.result['portal'][0], {
            'name': self.portal.name,
            'website': self.portal.website, })

    def test_children(self):
        self.assertEqual(self.result['children'], [self.child2.pk, self.child1.pk])

    def test_parents(self):
        self.assertEqual(self.result['parents'], [self.parent.pk])

    def test_previous(self):
        self.assertDictEqual(self.result['previous'],
                             {"%s" % self.parent.pk: None})

    def test_next(self):
        self.assertDictEqual(self.result['next'],
                             {"%s" % self.parent.pk: self.sibling.pk})

    def test_picture_print(self):
        self.assertIn(self.attachment.attachment_file.name, self.trek.picture_print.name)
        self.assertIn('.1000x500_q85_crop-smart.png', self.trek.picture_print.name)

    def test_thumbnail_display(self):
        self.assertIn('<img height="20" width="20" src="/media/%s.120x120_q85_crop.png"/>'
                      % self.attachment.attachment_file.name, self.trek.thumbnail_display)

    def test_thumbnail_csv_display(self):
        self.assertIn('%s.120x120_q85_crop.png'
                      % self.attachment.attachment_file.name, self.trek.thumbnail_csv_display)

    def test_reservation(self):
        self.assertEqual(self.result['reservation_system'], self.trek.reservation_system.name)
        self.assertEqual(self.result['reservation_id'], 'XXXXXXXXX')


class TrekPointsReferenceTest(TrekkingManagerTest):
    def setUp(self):
        self.login()

        self.trek = TrekFactory.create()
        self.trek.points_reference = MultiPoint([Point(0, 0), Point(1, 1)], srid=settings.SRID)
        self.trek.save()

    def test_points_reference_editable_as_hidden_input(self):
        url = self.trek.get_update_url()
        response = self.client.get(url)
        self.assertContains(response, 'name="points_reference"')

    @override_settings(TREK_POINTS_OF_REFERENCE_ENABLED=False)
    def test_points_reference_is_marked_as_disabled_when_disabled(self):
        url = self.trek.get_update_url()
        response = self.client.get(url)
        self.assertNotContains(response, 'name="points_reference"')


class TrekGPXTest(TrekkingManagerTest):
    def setUp(self):
        # Create a simple fake DEM
        conn = connections[DEFAULT_DB_ALIAS]
        cur = conn.cursor()
        cur.execute('INSERT INTO altimetry_dem (rast) VALUES (ST_MakeEmptyRaster(10, 10, 700040, 6600040, 10, 10, 0, 0, %s))',
                    [settings.SRID])
        cur.execute('UPDATE altimetry_dem SET rast = ST_AddBand(rast, \'16BSI\')')
        for y in range(0, 1):
            for x in range(0, 1):
                cur.execute('UPDATE altimetry_dem SET rast = ST_SetValue(rast, %s, %s, %s::float)', [x + 1, y + 1, 42])

        self.login()

        self.trek = TrekWithPOIsFactory.create()
        self.trek.description_en = 'Nice trek'
        self.trek.description_it = 'Bonnito iti'
        self.trek.description_fr = 'Jolie rando'
        self.trek.save()

        for poi in self.trek.pois.all():
            poi.description_it = poi.description
            poi.published_it = True
            poi.save()

        url = '/api/it/treks/{pk}/slug.gpx'.format(pk=self.trek.pk)
        self.response = self.client.get(url)
        self.parsed = BeautifulSoup(self.response.content, 'lxml')

    def tearDown(self):
        translation.deactivate()

    def test_gpx_is_served_with_content_type(self):
        self.assertEqual(self.response.status_code, 200)
        self.assertEqual(self.response['Content-Type'], 'application/gpx+xml')

    def test_gpx_trek_as_track_points(self):
        self.assertEqual(len(self.parsed.findAll('trk')), 1)
        self.assertEqual(len(self.parsed.findAll('trkpt')), 7)
        # 2 pois 7 treks
        self.assertEqual(len(self.parsed.findAll('ele')), 9)

    def test_gpx_translated_using_another_language(self):
        track = self.parsed.findAll('trk')[0]
        description = track.find('desc').string
        self.assertTrue(description.startswith(self.trek.description_it))

    def test_gpx_contains_pois(self):
        waypoints = self.parsed.findAll('wpt')
        pois = self.trek.published_pois.all()
        self.assertEqual(len(waypoints), len(pois))
        waypoint = waypoints[0]
        name = waypoint.find('name').string
        description = waypoint.find('desc').string
        elevation = waypoint.find('ele').string
        self.assertEqual(name, "%s: %s" % (pois[0].type, pois[0].name))
        self.assertEqual(description, pois[0].description)
        # POI order follows trek direction
        self.assertAlmostEqual(float(waypoint['lat']), 46.5003602)
        self.assertAlmostEqual(float(waypoint['lon']), 3.0005216)
        self.assertEqual(elevation, '42.0')


class TrekViewTranslationTest(TrekkingManagerTest):
    def setUp(self):
        self.trek = TrekFactory.create()
        self.trek.name_fr = 'Voie lactee'
        self.trek.name_en = 'Milky way'
        self.trek.name_it = 'Via Lattea'

        self.trek.published_fr = True
        self.trek.published_it = False
        self.trek.save()

    def tearDown(self):
        translation.deactivate()
        self.client.logout()

    def test_json_translation(self):
        for lang, expected in [('fr', self.trek.name_fr),
                               ('it', 404)]:
            url = '/api/{lang}/treks/{pk}.json'.format(lang=lang, pk=self.trek.pk)
            response = self.client.get(url)
            if expected == 404:
                self.assertEqual(response.status_code, 404)
            else:
                self.assertEqual(response.status_code, 200)
                obj = response.json()
                self.assertEqual(obj['name'], expected)

    def test_geojson_translation(self):
        url = '/api/trek/trek.geojson'

        for lang, expected in [('fr', self.trek.name_fr),
                               ('it', self.trek.name_it)]:
            self.login()
            response = self.client.get(url, HTTP_ACCEPT_LANGUAGE=lang)
            self.assertEqual(response.status_code, 200)
            obj = response.json()
            self.assertEqual(obj['features'][0]['properties']['name'], expected)
            self.client.logout()  # Django 1.6 keeps language in session

    def test_published_translation(self):
        url = '/api/trek/trek.geojson'

        for lang, expected in [('fr', self.trek.published_fr),
                               ('it', self.trek.published_it)]:
            self.login()
            response = self.client.get(url, HTTP_ACCEPT_LANGUAGE=lang)
            self.assertEqual(response.status_code, 200)
            obj = response.json()
            self.assertEqual(obj['features'][0]['properties']['published'], expected)
            self.client.logout()  # Django 1.6 keeps language in session

    def test_poi_geojson_translation(self):
        # Create a Trek with a POI
        p1 = PathFactory.create(geom=LineString((0, 0), (4, 4)))
        poi = POIFactory.create(paths=[(p1, 0.6, 0.6)])
        poi.name_fr = "Chapelle"
        poi.name_en = "Chapel"
        poi.name_it = "Capela"
        poi.published_fr = True
        poi.published_en = True
        poi.published_it = True
        poi.save()
        trek = TrekFactory.create(paths=[(p1, 0.5, 1)], published_fr=True, published_it=True)
        # Check that it applies to GeoJSON also :
        self.assertEqual(len(trek.pois), 1)
        poi = trek.pois[0]
        for lang, expected in [('fr', poi.name_fr),
                               ('it', poi.name_it)]:
            url = '/api/{lang}/treks/{pk}/pois.geojson'.format(lang=lang, pk=trek.pk)
            self.login()
            response = self.client.get(url)
            self.assertEqual(response.status_code, 200)
            obj = response.json()
            jsonpoi = obj.get('features', [])[0]
            self.assertEqual(jsonpoi.get('properties', {}).get('name'), expected)
            self.client.logout()  # Django 1.6 keeps language in session


class TemplateTagsTest(TestCase):
    def test_duration(self):
        self.assertEqual("15 min", geotrek_tags.duration(0.25))
        self.assertEqual("30 min", geotrek_tags.duration(0.5))
        self.assertEqual("1 h", geotrek_tags.duration(1))
        self.assertEqual("1 h 45", geotrek_tags.duration(1.75))
        self.assertEqual("3 h 30", geotrek_tags.duration(3.5))
        self.assertEqual("4 h", geotrek_tags.duration(4))
        self.assertEqual("6 h", geotrek_tags.duration(6))
        self.assertEqual("10 h", geotrek_tags.duration(10))
        self.assertEqual("1 days", geotrek_tags.duration(24))
        self.assertEqual("2 days", geotrek_tags.duration(32))
        self.assertEqual("2 days", geotrek_tags.duration(48))
        self.assertEqual("3 days", geotrek_tags.duration(49))
        self.assertEqual("8 days", geotrek_tags.duration(24 * 8))
        self.assertEqual("9 days", geotrek_tags.duration(24 * 9))


class TrekViewsSameStructureTests(AuthentFixturesTest):
    def setUp(self):
        profile = UserProfileFactory.create(user__username='homer',
                                            user__password='dooh')
        self.user = profile.user
        self.user.groups.add(Group.objects.get(name="Référents communication"))
        self.client.login(username='homer', password='dooh')
        self.content1 = TrekFactory.create()
        structure = StructureFactory.create()
        self.content2 = TrekFactory.create(structure=structure)

    def add_bypass_perm(self):
        perm = Permission.objects.get(codename='can_bypass_structure')
        self.user.user_permissions.add(perm)

    def test_edit_button_same_structure(self):
        url = "/trek/{pk}/".format(pk=self.content1.pk)
        response = self.client.get(url)
        self.assertContains(response,
                            '<a class="btn btn-primary ml-auto" '
                            'href="/trek/edit/{pk}/">'
                            '<i class="bi bi-pencil-square"></i> '
                            'Update</a>'.format(pk=self.content1.pk),
                            html=True)

    def test_edit_button_other_structure(self):
        url = "/trek/{pk}/".format(pk=self.content2.pk)
        response = self.client.get(url)
        self.assertContains(response,
                            '<span class="btn ml-auto disabled" href="#">'
                            '<i class="bi bi-pencil-square"></i> Update</span>',
                            html=True)

    def test_edit_button_bypass_structure(self):
        self.add_bypass_perm()
        url = "/trek/{pk}/".format(pk=self.content2.pk)
        response = self.client.get(url)
        self.assertContains(response,
                            '<a class="btn btn-primary ml-auto" '
                            'href="/trek/edit/{pk}/">'
                            '<i class="bi bi-pencil-square"></i> '
                            'Update</a>'.format(pk=self.content2.pk),
                            html=True)

    def test_can_edit_same_structure(self):
        url = "/trek/edit/{pk}/".format(pk=self.content1.pk)
        response = self.client.get(url)
        self.assertEqual(response.status_code, 200)

    def test_cannot_edit_other_structure(self):
        url = "/trek/edit/{pk}/".format(pk=self.content2.pk)
        response = self.client.get(url)
        self.assertRedirects(response, "/trek/{pk}/".format(pk=self.content2.pk))

    def test_can_edit_bypass_structure(self):
        self.add_bypass_perm()
        url = "/trek/edit/{pk}/".format(pk=self.content2.pk)
        response = self.client.get(url)
        self.assertEqual(response.status_code, 200)

    def test_can_delete_same_structure(self):
        url = "/trek/delete/{pk}/".format(pk=self.content1.pk)
        response = self.client.get(url)
        self.assertEqual(response.status_code, 200)

    def test_cannot_delete_other_structure(self):
        url = "/trek/delete/{pk}/".format(pk=self.content2.pk)
        response = self.client.get(url)
        self.assertRedirects(response, "/trek/{pk}/".format(pk=self.content2.pk))

    def test_can_delete_bypass_structure(self):
        self.add_bypass_perm()
        url = "/trek/delete/{pk}/".format(pk=self.content2.pk)
        response = self.client.get(url)
        self.assertEqual(response.status_code, 200)


class POIViewsSameStructureTests(TranslationResetMixin, AuthentFixturesTest):
    def setUp(self):
        profile = UserProfileFactory.create(user__username='homer',
                                            user__password='dooh')
        user = profile.user
        user.groups.add(Group.objects.get(name="Référents communication"))
        self.client.login(username=user.username, password='dooh')
        self.content1 = POIFactory.create()
        structure = StructureFactory.create()
        self.content2 = POIFactory.create(structure=structure)

    def tearDown(self):
        self.client.logout()

    def test_can_edit_same_structure(self):
        url = "/poi/edit/{pk}/".format(pk=self.content1.pk)
        response = self.client.get(url)
        self.assertEqual(response.status_code, 200)

    def test_cannot_edit_other_structure(self):
        url = "/poi/edit/{pk}/".format(pk=self.content2.pk)
        response = self.client.get(url)
        self.assertRedirects(response, "/poi/{pk}/".format(pk=self.content2.pk))

    def test_can_delete_same_structure(self):
        url = "/poi/delete/{pk}/".format(pk=self.content1.pk)
        response = self.client.get(url)
        self.assertEqual(response.status_code, 200)

    def test_cannot_delete_other_structure(self):
        url = "/poi/delete/{pk}/".format(pk=self.content2.pk)
        response = self.client.get(url)
        self.assertRedirects(response, "/poi/{pk}/".format(pk=self.content2.pk))


class CirkwiTests(TranslationResetMixin, TestCase):
    def setUp(self):
        testutil._MAX_LENGTH = 10000
        creation = make_aware(datetime.datetime(2014, 1, 1), utc)
        self.path = PathFactory.create()
        self.trek = TrekFactory.create(published=True, paths=[self.path])
        self.trek.date_insert = creation
        self.trek.save()
        self.poi = POIFactory.create(published=True, paths=[self.path])
        self.poi.date_insert = creation
        self.poi.save()
        TrekFactory.create(published=False, paths=[self.path])
        POIFactory.create(published=False, paths=[self.path])

    def tearDown(self):
        testutil._MAX_LENGTH = 80

    def test_export_circuits(self):
        response = self.client.get('/api/cirkwi/circuits.xml')
        self.assertEqual(response.status_code, 200)
        attrs = {
            'pk': self.trek.pk,
            'title': self.trek.name,
            'date_update': timestamp(self.trek.date_update),
            'n': self.trek.description.replace('<p>description ', '').replace('</p>', ''),
            'poi_pk': self.poi.pk,
            'poi_title': self.poi.name,
            'poi_date_update': timestamp(self.poi.date_update),
            'poi_description': self.poi.description.replace('<p>', '').replace('</p>', ''),
        }
        self.assertXMLEqual(
            response.content.decode(),
            '<?xml version="1.0" encoding="utf8"?>\n'
            '<circuits version="2">'
            '<circuit date_creation="1388534400" date_modification="{date_update}" id_circuit="{pk}">'
            '<informations>'
            '<information langue="en">'
            '<titre>{title}</titre>'
            '<description>Description teaser\n\nDescription</description>'
            '<informations_complementaires>'
            '<information_complementaire><titre>Departure</titre><description>Departure</description></information_complementaire>'
            '<information_complementaire><titre>Arrival</titre><description>Arrival</description></information_complementaire>'
            '<information_complementaire><titre>Ambiance</titre><description>Ambiance</description></information_complementaire>'
            '<information_complementaire><titre>Access</titre><description>Access</description></information_complementaire>'
            '<information_complementaire><titre>Disabled infrastructure</titre><description>Disabled infrastructure</description></information_complementaire>'
            '<information_complementaire><titre>Advised parking</titre><description>Advised parking</description></information_complementaire>'
            '<information_complementaire><titre>Public transport</titre><description>Public transport</description></information_complementaire>'
            '<information_complementaire><titre>Advice</titre><description>Advice</description></information_complementaire></informations_complementaires>'
            '</information>'
            '</informations>'
            '<distance>141</distance>'
            '<locomotions><locomotion duree="5400"></locomotion></locomotions>'
            '<fichier_trace url="http://testserver/api/en/treks/{pk}/trek.kml"></fichier_trace>'
            '<pois>'
            '<poi date_creation="1388534400" date_modification="{poi_date_update}" id_poi="{poi_pk}">'
            '<informations>'
            '<information langue="en"><titre>POI</titre><description>Description</description></information>'
            '</informations>'
            '<adresse><position><lat>46.5</lat><lng>3.0</lng></position></adresse>'
            '</poi>'
            '</pois>'
            '</circuit>'
            '</circuits>'.format(**attrs))

    def test_export_pois(self):
        response = self.client.get('/api/cirkwi/pois.xml')
        self.assertEqual(response.status_code, 200)
        attrs = {
            'pk': self.poi.pk,
            'title': self.poi.name,
            'description': self.poi.description.replace('<p>', '').replace('</p>', ''),
            'date_update': timestamp(self.poi.date_update),
        }
        self.assertXMLEqual(
            response.content.decode(),
            '<?xml version="1.0" encoding="utf8"?>\n'
            '<pois version="2">'
            '<poi id_poi="{pk}" date_modification="{date_update}" date_creation="1388534400">'
            '<informations>'
            '<information langue="en"><titre>{title}</titre><description>{description}</description></information>'
            '</informations>'
            '<adresse><position><lat>46.5</lat><lng>3.0</lng></position></adresse>'
            '</poi>'
            '</pois>'.format(**attrs))

    @override_settings(PUBLISHED_BY_LANG=False)
    def test_export_pois_without_langs(self):
        response = self.client.get('/api/cirkwi/pois.xml')
        self.assertEqual(response.status_code, 200)
        attrs = {
            'pk': self.poi.pk,
            'title': self.poi.name,
            'description': self.poi.description.replace('<p>', '').replace('</p>', ''),
            'date_update': timestamp(self.poi.date_update),
        }
        self.assertXMLEqual(
            response.content.decode(),
            '<?xml version="1.0" encoding="utf8"?>\n'
            '<pois version="2">'
            '<poi id_poi="{pk}" date_modification="{date_update}" date_creation="1388534400">'
            '<informations>'
            '<information langue="en"><titre>{title}</titre><description>{description}</description></information>'
            '<information langue="es"><titre>{title}</titre><description>{description}</description></information>'
            '<information langue="fr"><titre>{title}</titre><description>{description}</description></information>'
            '<information langue="it"><titre>{title}</titre><description>{description}</description></information>'
            '</informations>'
            '<adresse><position><lat>46.5</lat><lng>3.0</lng></position></adresse>'
            '</poi>'
            '</pois>'.format(**attrs))


class TrekWorkflowTest(TranslationResetMixin, TestCase):
    def setUp(self):
        call_command('update_geotrek_permissions', verbosity=0)
        self.trek = TrekFactory.create(published=False)
        self.user = User.objects.create_user('omer', password='booh')
        self.user.user_permissions.add(Permission.objects.get(codename='add_trek'))
        self.user.user_permissions.add(Permission.objects.get(codename='change_trek'))
        self.client.login(username='omer', password='booh')

    def tearDown(self):
        self.client.logout()

    def test_cannot_publish(self):
        response = self.client.get('/trek/add/')
        self.assertNotContains(response, 'Published')
        response = self.client.get('/trek/edit/%u/' % self.trek.pk)
        self.assertNotContains(response, 'Published')

    def test_can_publish(self):
        self.user.user_permissions.add(Permission.objects.get(codename='publish_trek'))
        response = self.client.get('/trek/add/')
        self.assertContains(response, 'Published')
        response = self.client.get('/trek/edit/%u/' % self.trek.pk)
        self.assertContains(response, 'Published')


class ServiceViewsTest(CommonTest):
    model = Service
    modelfactory = ServiceFactory
    userfactory = TrekkingManagerFactory
    expected_json_geom = {'type': 'Point', 'coordinates': [3.0, 46.5]}

    def get_expected_json_attrs(self):
        return {
            'structure': {
                'id': self.obj.structure.pk,
                'name': 'My structure'
            },
            'type': {
                'id': self.obj.type.pk,
                'name': 'Service type',
                'pictogram': '/media/upload/service-type.png'
            }
        }

    def get_good_data(self):
        if settings.TREKKING_TOPOLOGY_ENABLED:
            PathFactory.create()
            return {
                'type': ServiceTypeFactory.create().pk,
                'topology': '{"lat": 5.1, "lng": 6.6}',
            }
        else:
            return {
                'type': ServiceTypeFactory.create().pk,
                'geom': 'POINT(5.1 6.6)',
            }

    @skipIf(not settings.TREKKING_TOPOLOGY_ENABLED, 'Test with dynamic segmentation only')
    def test_empty_topology(self):
        self.login()
        data = self.get_good_data()
        data['topology'] = ''
        response = self.client.post(self.model.get_add_url(), data)
        self.assertEqual(response.status_code, 200)
        form = self.get_form(response)
        self.assertEqual(form.errors, {'topology': ['Topology is empty.']})

    @skipIf(settings.TREKKING_TOPOLOGY_ENABLED, 'Test without dynamic segmentation only')
    def test_empty_topology_nds(self):
        self.login()
        data = self.get_good_data()
        data['geom'] = ''
        response = self.client.post(self.model.get_add_url(), data)
        self.assertEqual(response.status_code, 200)
        form = self.get_form(response)
        self.assertEqual(form.errors, {'geom': ['No geometry value provided.']})

    def test_listing_number_queries(self):
        self.login()
        # Create many instances
        self.modelfactory.build_batch(1000)
        DistrictFactory.build_batch(10)

        # 1) session, 2) user, 3) user perms, 4) group perms, 5) last modified, 6) list
        with self.assertNumQueries(6):
            self.client.get(self.model.get_jsonlist_url())

        # 1) session, 2) user, 3) user perms, 4) group perms, 5) list
        with self.assertNumQueries(5):
            self.client.get(self.model.get_format_list_url())

    def test_services_on_treks_do_not_exist(self):
        self.login()
        self.modelfactory.create()

        response = self.client.get(reverse('trekking:trek_service_geojson', kwargs={'lang': translation.get_language(), 'pk': 0}))
        self.assertEqual(response.status_code, 404)

    def test_services_on_treks_not_public(self):
        self.login()
        self.modelfactory.create()

        trek = TrekFactory.create(published=False)
        response = self.client.get(reverse('trekking:trek_service_geojson', kwargs={'lang': translation.get_language(), 'pk': trek.pk}))
        self.assertEqual(response.status_code, 200)

    def test_services_on_treks_not_public_anonymous(self):
        self.modelfactory.create()

        trek = TrekFactory.create(published=False)
        response = self.client.get(reverse('trekking:trek_service_geojson', kwargs={'lang': translation.get_language(), 'pk': trek.pk}))
        self.assertEqual(response.status_code, 404)


class ServiceJSONTest(TrekkingManagerTest):
    def setUp(self):
        self.login()
        self.service = ServiceFactory.create(type__published=True)
        self.pk = self.service.pk

    def test_list(self):
        url = '/api/en/services.json'
        self.response = self.client.get(url)
        self.result = self.response.json()
        self.assertEqual(len(self.result), 1)
        self.assertTrue('type' in self.result[0])

    def test_detail(self):
        url = '/api/en/services/%s.json' % self.pk
        self.response = self.client.get(url)
        self.result = self.response.json()
        self.assertDictEqual(self.result['type'],
                             {'id': self.service.type.pk,
                              'name': self.service.type.name,
                              'pictogram': os.path.join(settings.MEDIA_URL, self.service.type.pictogram.name),
                              })


class TestDepublishSignagesRemovedFromPDF(TestCase):

    def setUp(self):
        self.trek = TrekWithSignagesFactory.create()

    @mock.patch('mapentity.helpers.requests.get')
    def test_depublish_signage_refreshes_pdf(self, mock_get):
        # Mock map screenshot
        mock_get.return_value.status_code = 200
        mock_get.return_value.content = b'xxx'
        # Assert first access to PDF will trigger screenshot
        self.assertFalse(is_file_uptodate(self.trek.get_map_image_path(), self.trek.get_date_update()))
        self.client.get(reverse('trekking:trek_printable', kwargs={'lang': 'fr', 'pk': self.trek.pk, 'slug': self.trek.slug}))
        # Assert second access to PDF will not trigger screenshot
        trek = Trek.objects.get(pk=self.trek.pk)
        self.assertTrue(is_file_uptodate(trek.get_map_image_path(), trek.get_date_update()))
        # Assert access to PDF if signages were changed will trigger screenshot
        trek.signages[0].published = False
        trek.signages[0].save()
        trek = Trek.objects.get(pk=self.trek.pk)
        self.assertFalse(is_file_uptodate(trek.get_map_image_path(), trek.get_date_update()))

    @mock.patch('mapentity.helpers.requests.get')
    def test_delete_signage_refreshes_pdf(self, mock_get):
        # Mock map screenshot
        mock_get.return_value.status_code = 200
        mock_get.return_value.content = b'xxx'
        # Assert first access to PDF will trigger screenshot
        self.assertFalse(is_file_uptodate(self.trek.get_map_image_path(), self.trek.get_date_update()))
        self.client.get(reverse('trekking:trek_printable', kwargs={'lang': 'fr', 'pk': self.trek.pk, 'slug': self.trek.slug}))
        # Assert second access to PDF will not trigger screenshot
        trek = Trek.objects.get(pk=self.trek.pk)
        self.assertTrue(is_file_uptodate(trek.get_map_image_path(), trek.get_date_update()))
        # Assert access to PDF if signage was deleted will trigger screenshot
        trek.signages[0].delete()
        trek = Trek.objects.get(pk=self.trek.pk)
        self.assertFalse(is_file_uptodate(trek.get_map_image_path(), trek.get_date_update()))


class TestDepublishInfrastructuresRemovedFromPDF(TestCase):

    def setUp(self):
        self.trek = TrekWithInfrastructuresFactory.create()

    @mock.patch('mapentity.helpers.requests.get')
    def test_depublish_infrastructure_refreshes_pdf(self, mock_get):
        # Mock map screenshot
        mock_get.return_value.status_code = 200
        mock_get.return_value.content = b'xxx'
        # Assert first access to PDF will trigger screenshot
        self.assertFalse(is_file_uptodate(self.trek.get_map_image_path(), self.trek.get_date_update()))
        self.client.get(reverse('trekking:trek_printable', kwargs={'lang': 'fr', 'pk': self.trek.pk, 'slug': self.trek.slug}))
        # Assert second access to PDF will not trigger screenshot
        trek = Trek.objects.get(pk=self.trek.pk)
        self.assertTrue(is_file_uptodate(trek.get_map_image_path(), trek.get_date_update()))
        # Assert access to PDF if signages were changed will trigger screenshot
        trek.infrastructures[0].published = False
        trek.infrastructures[0].save()
        trek = Trek.objects.get(pk=self.trek.pk)
        self.assertFalse(is_file_uptodate(trek.get_map_image_path(), trek.get_date_update()))

    @mock.patch('mapentity.helpers.requests.get')
    def test_delete_infrastructure_refreshes_pdf(self, mock_get):
        # Mock map screenshot
        mock_get.return_value.status_code = 200
        mock_get.return_value.content = b'xxx'
        # Assert first access to PDF will trigger screenshot
        self.assertFalse(is_file_uptodate(self.trek.get_map_image_path(), self.trek.get_date_update()))
        self.client.get(reverse('trekking:trek_printable', kwargs={'lang': 'fr', 'pk': self.trek.pk, 'slug': self.trek.slug}))
        # Assert second access to PDF will not trigger screenshot
        trek = Trek.objects.get(pk=self.trek.pk)
        self.assertTrue(is_file_uptodate(trek.get_map_image_path(), trek.get_date_update()))
        # Assert access to PDF if signage was deleted will trigger screenshot
        trek.infrastructures[0].delete()
        trek = Trek.objects.get(pk=self.trek.pk)
        self.assertFalse(is_file_uptodate(trek.get_map_image_path(), trek.get_date_update()))


class TestResizeAttachmentsOnUpload(TestCase):

    @override_settings(RESIZE_ATTACHMENTS_ON_UPLOAD=True)
    def test_attachment_is_resized(self):
        attachment = AttachmentFactory.create(content_object=POIFactory(), attachment_file=get_big_dummy_uploaded_image())
        self.assertEqual((640, 1280), get_image_dimensions(attachment.attachment_file))

    @override_settings(RESIZE_ATTACHMENTS_ON_UPLOAD=False)
    def test_attachment_is_not_resized(self):
        attachment = AttachmentFactory.create(content_object=POIFactory(), attachment_file=get_big_dummy_uploaded_image())
        self.assertEqual((2000, 4000), get_image_dimensions(attachment.attachment_file))

    @override_settings(RESIZE_ATTACHMENTS_ON_UPLOAD=True)
    @override_settings(MAX_ATTACHMENT_WIDTH=2100)
    @override_settings(MAX_ATTACHMENT_HEIGHT=100)
    def test_attachment_is_resized_per_height(self):
        attachment = AttachmentFactory.create(content_object=POIFactory(), attachment_file=get_big_dummy_uploaded_image())
        self.assertEqual((50, 100), get_image_dimensions(attachment.attachment_file))

    @override_settings(RESIZE_ATTACHMENTS_ON_UPLOAD=True)
    @override_settings(MAX_ATTACHMENT_WIDTH=100)
    @override_settings(MAX_ATTACHMENT_HEIGHT=2100)
    def test_attachment_is_resized_per_width(self):
        attachment = AttachmentFactory.create(content_object=POIFactory(), attachment_file=get_big_dummy_uploaded_image())
        self.assertEqual((100, 200), get_image_dimensions(attachment.attachment_file))<|MERGE_RESOLUTION|>--- conflicted
+++ resolved
@@ -31,13 +31,8 @@
 from geotrek.common.tests.factories import (AttachmentFactory, ThemeFactory, LabelFactory,
                                             RecordSourceFactory, TargetPortalFactory)
 from geotrek.common.tests import CommonTest, CommonLiveTest, TranslationResetMixin
-<<<<<<< HEAD
 from geotrek.common.utils.testdata import get_dummy_uploaded_image, get_big_dummy_uploaded_image
-from geotrek.authent.factories import TrekkingManagerFactory, StructureFactory, UserProfileFactory
-=======
-from geotrek.common.utils.testdata import get_dummy_uploaded_image
 from geotrek.authent.tests.factories import TrekkingManagerFactory, StructureFactory, UserProfileFactory
->>>>>>> 0350cc50
 from geotrek.authent.tests.base import AuthentFixturesTest
 from geotrek.core.tests.factories import PathFactory
 from geotrek.infrastructure.models import Infrastructure
