--- conflicted
+++ resolved
@@ -147,13 +147,8 @@
         attachment = AttachmentFactory(content_object=trek_1, attachment_file=get_dummy_uploaded_image())
         os.remove(attachment.attachment_file.path)
         with self.assertRaises(CommandError) as e:
-<<<<<<< HEAD
-            management.call_command('sync_rando', os.path.join('var', 'tmp'), url='http://localhost:8000',
-                                    skip_tiles=True, languages='fr', verbosity=2, stdout=BytesIO())
-=======
-            management.call_command('sync_rando', 'tmp', url='http://localhost:8000',
+            management.call_command('sync_rando', os.path.join('var', 'tmp'), url='http://localhost:8000',
                                     skip_tiles=True, languages='fr', verbosity=2, stdout=BytesIO(), stderr=BytesIO())
->>>>>>> 5f307d11
         self.assertEqual(e.exception.message, 'Some errors raised during synchronization.')
         self.assertFalse(os.path.exists(os.path.join('var', 'tmp', 'mobile', 'nolang', 'media', 'trekking_trek')))
 
@@ -164,14 +159,9 @@
         mocke_list.return_value = HttpResponse(status=500)
         TrekWithPublishedPOIsFactory.create(published_fr=True)
         with self.assertRaises(CommandError) as e:
-<<<<<<< HEAD
-            management.call_command('sync_rando', os.path.join('var', 'tmp'), url='http://localhost:8000',
-                                    skip_tiles=True, verbosity=2, stdout=output)
-            self.assertIn("failed (HTTP 500)", output.getvalue())
-=======
-            management.call_command('sync_rando', 'tmp', url='http://localhost:8000',
+            management.call_command('sync_rando', os.path.join('var', 'tmp'), url='http://localhost:8000',
                                     skip_tiles=True, verbosity=2, stdout=output, stderr=BytesIO())
->>>>>>> 5f307d11
+        self.assertIn("failed (HTTP 500)", output.getvalue())
         self.assertEqual(e.exception.message, 'Some errors raised during synchronization.')
 
     @override_settings(MEDIA_URL=9)
@@ -179,14 +169,9 @@
         output = BytesIO()
         TrekWithPublishedPOIsFactory.create(published_fr=True)
         with self.assertRaises(AttributeError) as e:
-<<<<<<< HEAD
-            management.call_command('sync_rando', os.path.join('var', 'tmp'), url='http://localhost:8000',
-                                    skip_tiles=True, languages='fr', verbosity=2, stdout=output)
+            management.call_command('sync_rando', os.path.join('var', 'tmp'), url='http://localhost:8000',
+                                    skip_tiles=True, languages='fr', verbosity=2, stdout=output, stderr=BytesIO())
             self.assertIn("Exception raised in callable attribute", output.getvalue())
-=======
-            management.call_command('sync_rando', 'tmp', url='http://localhost:8000',
-                                    skip_tiles=True, languages='fr', verbosity=2, stdout=output, stderr=BytesIO())
->>>>>>> 5f307d11
         self.assertEqual(e.exception.message, "'int' object has no attribute 'strip'")
 
     @classmethod
@@ -269,13 +254,8 @@
     @override_settings(THUMBNAIL_COPYRIGHT_FORMAT=u'*' * 300)
     def test_sync_pictures_long_title_legend_author(self):
         with mock.patch('geotrek.trekking.models.Trek.prepare_map_image'):
-<<<<<<< HEAD
             management.call_command('sync_rando', os.path.join('var', 'tmp'), with_signages=True,
-                                    with_infrastructures=True,
-=======
-            management.call_command('sync_rando', 'tmp', with_signages=True,
                                     with_infrastructures=True, with_dives=True,
->>>>>>> 5f307d11
                                     with_events=True, content_categories="1", url='http://localhost:8000',
                                     skip_tiles=True, skip_pdf=True, verbosity=2, stdout=BytesIO())
             with open(os.path.join('var', 'tmp', 'api', 'en', 'treks.geojson'), 'r') as f:
@@ -287,13 +267,8 @@
     @override_settings(THUMBNAIL_COPYRIGHT_FORMAT=u'{author} éà@za,£')
     def test_sync_pictures_with_accents(self):
         with mock.patch('geotrek.trekking.models.Trek.prepare_map_image'):
-<<<<<<< HEAD
             management.call_command('sync_rando', os.path.join('var', 'tmp'), with_signages=True,
-                                    with_infrastructures=True,
-=======
-            management.call_command('sync_rando', 'tmp', with_signages=True,
                                     with_infrastructures=True, with_dives=True,
->>>>>>> 5f307d11
                                     with_events=True, content_categories="1", url='http://localhost:8000',
                                     skip_tiles=True, skip_pdf=True, verbosity=2, stdout=BytesIO())
             with open(os.path.join('var', 'tmp', 'api', 'en', 'treks.geojson'), 'r') as f:
@@ -302,32 +277,12 @@
                 self.assertEquals(len(treks['features']),
                                   trek_models.Trek.objects.filter(published=True).count())
 
-<<<<<<< HEAD
-    def test_sync(self):
-        with mock.patch('geotrek.trekking.models.Trek.prepare_map_image'):
-            management.call_command('sync_rando', os.path.join('var', 'tmp'), with_signages=True, with_infrastructures=True,
-                                    with_events=True, content_categories="1", url='http://localhost:8000',
-                                    skip_tiles=True, skip_pdf=True, verbosity=2, stdout=BytesIO())
-            with open(os.path.join('var', 'tmp', 'api', 'en', 'treks.geojson'), 'r') as f:
-                treks = json.load(f)
-                # there are 4 treks
-                self.assertEquals(len(treks['features']),
-                                  trek_models.Trek.objects.filter(published=True).count())
-
-    def test_sync_https(self):
-        with mock.patch('geotrek.trekking.models.Trek.prepare_map_image'):
-            management.call_command('sync_rando', os.path.join('var', 'tmp'), with_signages=True,
-                                    with_infrastructures=True, with_events=True, content_categories="1",
-                                    url='https://localhost:8000', skip_tiles=True, skip_pdf=True, verbosity=2,
-                                    stdout=BytesIO())
-            with open(os.path.join('var', 'tmp', 'api', 'en', 'treks.geojson'), 'r') as f:
-=======
     @override_settings(SPLIT_TREKS_CATEGORIES_BY_PRACTICE=False, SPLIT_DIVES_CATEGORIES_BY_PRACTICE=False)
     def test_sync_without_pdf(self):
-        management.call_command('sync_rando', 'tmp', with_signages=True, with_infrastructures=True,
+        management.call_command('sync_rando', os.path.join('var', 'tmp'), with_signages=True, with_infrastructures=True,
                                 with_dives=True, with_events=True, content_categories="1", url='http://localhost:8000',
                                 skip_tiles=True, skip_pdf=True, verbosity=2, stdout=BytesIO())
-        with open(os.path.join('tmp', 'api', 'en', 'treks.geojson'), 'r') as f:
+        with open(os.path.join('var', 'tmp', 'api', 'en', 'treks.geojson'), 'r') as f:
             treks = json.load(f)
             # there are 4 treks
             self.assertEquals(len(treks['features']),
@@ -338,7 +293,7 @@
             self.assertEquals(treks['features'][0]['properties']['name'], self.trek_1.name)
             self.assertEquals(treks['features'][3]['properties']['name'], self.trek_4.name)
 
-        with open(os.path.join('tmp', 'api', 'en', 'dives.geojson'), 'r') as f:
+        with open(os.path.join('var', 'tmp', 'api', 'en', 'dives.geojson'), 'r') as f:
             dives = json.load(f)
             # there are 4 dives
             self.assertEquals(len(dives['features']),
@@ -351,10 +306,10 @@
 
     @override_settings(SPLIT_TREKS_CATEGORIES_BY_PRACTICE=True, SPLIT_DIVES_CATEGORIES_BY_PRACTICE=True)
     def test_sync_without_pdf_split_by_practice(self):
-        management.call_command('sync_rando', 'tmp', with_signages=True, with_infrastructures=True,
+        management.call_command('sync_rando', os.path.join('var', 'tmp'), with_signages=True, with_infrastructures=True,
                                 with_dives=True, with_events=True, content_categories="1", url='http://localhost:8000',
                                 skip_tiles=True, skip_pdf=True, verbosity=2, stdout=BytesIO())
-        with open(os.path.join('tmp', 'api', 'en', 'treks.geojson'), 'r') as f:
+        with open(os.path.join('var', 'tmp', 'api', 'en', 'treks.geojson'), 'r') as f:
             treks = json.load(f)
             # there are 4 treks
             self.assertEquals(len(treks['features']),
@@ -365,7 +320,7 @@
             self.assertEquals(treks['features'][0]['properties']['name'], self.trek_1.name)
             self.assertEquals(treks['features'][3]['properties']['name'], self.trek_4.name)
 
-        with open(os.path.join('tmp', 'api', 'en', 'dives.geojson'), 'r') as f:
+        with open(os.path.join('var', 'tmp', 'api', 'en', 'dives.geojson'), 'r') as f:
             dives = json.load(f)
             # there are 4 dives
             self.assertEquals(len(dives['features']),
@@ -378,11 +333,10 @@
 
     def test_sync_https(self):
         with mock.patch('geotrek.trekking.models.Trek.prepare_map_image'):
-            management.call_command('sync_rando', 'tmp', with_signages=True, with_infrastructures=True, with_dives=True,
+            management.call_command('sync_rando', os.path.join('var', 'tmp'), with_signages=True, with_infrastructures=True, with_dives=True,
                                     with_events=True, content_categories="1", url='https://localhost:8000',
                                     skip_tiles=True, skip_pdf=True, verbosity=2, stdout=BytesIO())
-            with open(os.path.join('tmp', 'api', 'en', 'treks.geojson'), 'r') as f:
->>>>>>> 5f307d11
+            with open(os.path.join('var', 'tmp', 'api', 'en', 'treks.geojson'), 'r') as f:
                 treks = json.load(f)
                 # there are 4 treks
                 self.assertEquals(len(treks['features']),
@@ -407,44 +361,16 @@
         output = BytesIO()
         mocke.return_value = StreamingHttpResponse()
         trek = TrekWithPublishedPOIsFactory.create(published_fr=True)
-<<<<<<< HEAD
-        with mock.patch('geotrek.trekking.models.Trek.prepare_map_image'):
-            management.call_command('sync_rando', os.path.join('var', 'tmp'), url='http://localhost:8000',
-                                    skip_pdf=True, skip_tiles=True, verbosity=2, stdout=output)
+        management.call_command('sync_rando', os.path.join('var', 'tmp'), url='http://localhost:8000', skip_pdf=True,
+                                skip_tiles=True, verbosity=2, stdout=output)
         self.assertTrue(os.path.exists(os.path.join('var', 'tmp', 'api', 'fr', 'treks', str(trek.pk), 'profile.png')))
 
     def test_sync_filtering_sources(self):
         # source A only
-        with mock.patch('geotrek.trekking.models.Trek.prepare_map_image'):
-            management.call_command('sync_rando', os.path.join('var', 'tmp'), url='http://localhost:8000',
-                                    source=self.source_a.name, skip_tiles=True, skip_pdf=True, verbosity=2,
-                                    stdout=BytesIO())
-            with open(os.path.join('var', 'tmp', 'api', 'en', 'treks.geojson'), 'r') as f:
-                treks = json.load(f)
-                # only 1 trek in Source A
-                self.assertEquals(len(treks['features']),
-                                  trek_models.Trek.objects.filter(published=True,
-                                                                  source__name__in=[self.source_a.name, ]).count())
-
-    def test_sync_filtering_portals(self):
-        # portal B only
-        with mock.patch('geotrek.trekking.models.Trek.prepare_map_image'):
-            management.call_command('sync_rando', os.path.join('var', 'tmp'), url='http://localhost:8000',
-                                    portal=self.portal_b.name, skip_tiles=True, skip_pdf=True, verbosity=2,
-                                    stdout=BytesIO())
-            with open(os.path.join('var', 'tmp', 'api', 'en', 'treks.geojson'), 'r') as f:
-                treks = json.load(f)
-=======
-        management.call_command('sync_rando', 'tmp', url='http://localhost:8000', skip_pdf=True,
-                                skip_tiles=True, verbosity=2, stdout=output)
-        self.assertTrue(os.path.exists(os.path.join('tmp', 'api', 'fr', 'treks', str(trek.pk), 'profile.png')))
-
-    def test_sync_filtering_sources(self):
-        # source A only
-        management.call_command('sync_rando', 'tmp', url='http://localhost:8000',
+        management.call_command('sync_rando', os.path.join('var', 'tmp'), url='http://localhost:8000',
                                 source=self.source_a.name, skip_tiles=True, skip_pdf=True, verbosity=2,
                                 stdout=BytesIO())
-        with open(os.path.join('tmp', 'api', 'en', 'treks.geojson'), 'r') as f:
+        with open(os.path.join('var', 'tmp', 'api', 'en', 'treks.geojson'), 'r') as f:
             treks = json.load(f)
             # only 1 trek in Source A
             self.assertEquals(len(treks['features']),
@@ -453,10 +379,10 @@
 
     def test_sync_filtering_sources_diving(self):
         # source A only
-        management.call_command('sync_rando', 'tmp', url='http://localhost:8000', with_dives=True,
+        management.call_command('sync_rando', os.path.join('var', 'tmp'), url='http://localhost:8000', with_dives=True,
                                 source=self.source_a.name, skip_tiles=True, skip_pdf=True, verbosity=2,
                                 stdout=BytesIO())
-        with open(os.path.join('tmp', 'api', 'en', 'dives.geojson'), 'r') as f:
+        with open(os.path.join('var', 'tmp', 'api', 'en', 'dives.geojson'), 'r') as f:
             dives = json.load(f)
             # only 1 trek in Source A
             self.assertEquals(len(dives['features']),
@@ -465,51 +391,41 @@
 
     def test_sync_filtering_portals(self):
         # portal B only
-        management.call_command('sync_rando', 'tmp', url='http://localhost:8000',
+        management.call_command('sync_rando', os.path.join('var', 'tmp'), url='http://localhost:8000',
                                 portal=self.portal_b.name, skip_tiles=True, skip_pdf=True, verbosity=2,
                                 stdout=BytesIO())
-        with open(os.path.join('tmp', 'api', 'en', 'treks.geojson'), 'r') as f:
+        with open(os.path.join('var', 'tmp', 'api', 'en', 'treks.geojson'), 'r') as f:
             treks = json.load(f)
->>>>>>> 5f307d11
 
             # only 2 treks in Portal B + 1 without portal specified
             self.assertEquals(len(treks['features']), 3)
 
         # portal A and B
-<<<<<<< HEAD
-        with mock.patch('geotrek.trekking.models.Trek.prepare_map_image'):
-            management.call_command('sync_rando', os.path.join('var', 'tmp'), url='http://localhost:8000',
-                                    portal='{},{}'.format(self.portal_a.name, self.portal_b.name),
-                                    skip_tiles=True, skip_pdf=True, verbosity=2, stdout=BytesIO())
-            with open(os.path.join('var', 'tmp', 'api', 'en', 'treks.geojson'), 'r') as f:
-                treks = json.load(f)
-=======
-        management.call_command('sync_rando', 'tmp', url='http://localhost:8000',
+        management.call_command('sync_rando', os.path.join('var', 'tmp'), url='http://localhost:8000',
                                 portal='{},{}'.format(self.portal_a.name, self.portal_b.name),
                                 skip_tiles=True, skip_pdf=True, verbosity=2, stdout=BytesIO())
-        with open(os.path.join('tmp', 'api', 'en', 'treks.geojson'), 'r') as f:
+        with open(os.path.join('var', 'tmp', 'api', 'en', 'treks.geojson'), 'r') as f:
             treks = json.load(f)
 
             # 4 treks have portal A or B or no portal
             self.assertEquals(len(treks['features']), 4)
->>>>>>> 5f307d11
 
     def test_sync_filtering_portals_diving(self):
         # portal B only
-        management.call_command('sync_rando', 'tmp', url='http://localhost:8000', with_dives=True,
+        management.call_command('sync_rando', os.path.join('var', 'tmp'), url='http://localhost:8000', with_dives=True,
                                 portal=self.portal_b.name, skip_tiles=True, skip_pdf=True, verbosity=2,
                                 stdout=BytesIO())
-        with open(os.path.join('tmp', 'api', 'en', 'dives.geojson'), 'r') as f:
+        with open(os.path.join('var', 'tmp', 'api', 'en', 'dives.geojson'), 'r') as f:
             dives = json.load(f)
 
             # only 2 dives in Portal B + 1 without portal specified
             self.assertEquals(len(dives['features']), 3)
 
         # portal A and B
-        management.call_command('sync_rando', 'tmp', url='http://localhost:8000',
+        management.call_command('sync_rando', os.path.join('var', 'tmp'), url='http://localhost:8000',
                                 portal='{},{}'.format(self.portal_a.name, self.portal_b.name), with_dives=True,
                                 skip_tiles=True, skip_pdf=True, verbosity=2, stdout=BytesIO())
-        with open(os.path.join('tmp', 'api', 'en', 'dives.geojson'), 'r') as f:
+        with open(os.path.join('var', 'tmp', 'api', 'en', 'dives.geojson'), 'r') as f:
             dives = json.load(f)
             # 4 dives have portal A or B or no portal
             self.assertEquals(len(dives['features']), 4)
@@ -520,16 +436,16 @@
     @mock.patch('geotrek.tourism.models.TouristicEvent.prepare_map_image')
     def test_sync_pdfs(self, event, content, dive, trek):
         output = BytesIO()
-        management.call_command('sync_rando', 'tmp', url='http://localhost:8000', verbosity=2,
+        management.call_command('sync_rando', os.path.join('var', 'tmp'), url='http://localhost:8000', verbosity=2,
                                 with_dives=True, skip_tiles=True, stdout=output)
-        self.assertTrue(os.path.exists(os.path.join('tmp', 'api', 'en', 'dives', str(self.dive_1.pk), '%s.pdf' % self.dive_1.slug)))
-        self.assertTrue(os.path.exists(os.path.join('tmp', 'api', 'en', 'dives', str(self.dive_2.pk), '%s.pdf' % self.dive_2.slug)))
-        self.assertTrue(os.path.exists(os.path.join('tmp', 'api', 'en', 'dives', str(self.dive_3.pk), '%s.pdf' % self.dive_3.slug)))
-        self.assertTrue(os.path.exists(os.path.join('tmp', 'api', 'en', 'dives', str(self.dive_4.pk), '%s.pdf' % self.dive_4.slug)))
-        self.assertTrue(os.path.exists(os.path.join('tmp', 'api', 'en', 'treks', str(self.trek_1.pk), '%s.pdf' % self.trek_1.slug)))
-        self.assertTrue(os.path.exists(os.path.join('tmp', 'api', 'en', 'treks', str(self.trek_2.pk), '%s.pdf' % self.trek_2.slug)))
-        self.assertTrue(os.path.exists(os.path.join('tmp', 'api', 'en', 'treks', str(self.trek_3.pk), '%s.pdf' % self.trek_3.slug)))
-        self.assertTrue(os.path.exists(os.path.join('tmp', 'api', 'en', 'treks', str(self.trek_4.pk), '%s.pdf' % self.trek_4.slug)))
+        self.assertTrue(os.path.exists(os.path.join('var', 'tmp', 'api', 'en', 'dives', str(self.dive_1.pk), '%s.pdf' % self.dive_1.slug)))
+        self.assertTrue(os.path.exists(os.path.join('var', 'tmp', 'api', 'en', 'dives', str(self.dive_2.pk), '%s.pdf' % self.dive_2.slug)))
+        self.assertTrue(os.path.exists(os.path.join('var', 'tmp', 'api', 'en', 'dives', str(self.dive_3.pk), '%s.pdf' % self.dive_3.slug)))
+        self.assertTrue(os.path.exists(os.path.join('var', 'tmp', 'api', 'en', 'dives', str(self.dive_4.pk), '%s.pdf' % self.dive_4.slug)))
+        self.assertTrue(os.path.exists(os.path.join('var', 'tmp', 'api', 'en', 'treks', str(self.trek_1.pk), '%s.pdf' % self.trek_1.slug)))
+        self.assertTrue(os.path.exists(os.path.join('var', 'tmp', 'api', 'en', 'treks', str(self.trek_2.pk), '%s.pdf' % self.trek_2.slug)))
+        self.assertTrue(os.path.exists(os.path.join('var', 'tmp', 'api', 'en', 'treks', str(self.trek_3.pk), '%s.pdf' % self.trek_3.slug)))
+        self.assertTrue(os.path.exists(os.path.join('var', 'tmp', 'api', 'en', 'treks', str(self.trek_4.pk), '%s.pdf' % self.trek_4.slug)))
 
     @mock.patch('geotrek.trekking.models.Trek.prepare_map_image')
     @mock.patch('geotrek.diving.models.Dive.prepare_map_image')
@@ -537,18 +453,18 @@
     @mock.patch('geotrek.tourism.models.TouristicEvent.prepare_map_image')
     def test_sync_pdfs_portals_sources(self, event, content, dive, trek):
         output = BytesIO()
-        management.call_command('sync_rando', 'tmp', url='http://localhost:8000', verbosity=2,
+        management.call_command('sync_rando', os.path.join('var', 'tmp'), url='http://localhost:8000', verbosity=2,
                                 with_dives=True, skip_tiles=True, portal=self.portal_b.name, source=self.source_a.name,
                                 stdout=output)
         # It has to be portal b or 'No portal' and source a : only dive_1 and trek_1 has both of these statements
-        self.assertTrue(os.path.exists(os.path.join('tmp', 'api', 'en', 'dives', str(self.dive_1.pk), '%s.pdf' % self.dive_1.slug)))
-        self.assertFalse(os.path.exists(os.path.join('tmp', 'api', 'en', 'dives', str(self.dive_2.pk), '%s.pdf' % self.dive_2.slug)))
-        self.assertFalse(os.path.exists(os.path.join('tmp', 'api', 'en', 'dives', str(self.dive_3.pk), '%s.pdf' % self.dive_3.slug)))
-        self.assertFalse(os.path.exists(os.path.join('tmp', 'api', 'en', 'dives', str(self.dive_4.pk), '%s.pdf' % self.dive_4.slug)))
-        self.assertTrue(os.path.exists(os.path.join('tmp', 'api', 'en', 'treks', str(self.trek_1.pk), '%s.pdf' % self.trek_1.slug)))
-        self.assertFalse(os.path.exists(os.path.join('tmp', 'api', 'en', 'treks', str(self.trek_2.pk), '%s.pdf' % self.trek_2.slug)))
-        self.assertFalse(os.path.exists(os.path.join('tmp', 'api', 'en', 'treks', str(self.trek_3.pk), '%s.pdf' % self.trek_3.slug)))
-        self.assertFalse(os.path.exists(os.path.join('tmp', 'api', 'en', 'treks', str(self.trek_4.pk), '%s.pdf' % self.trek_4.slug)))
+        self.assertTrue(os.path.exists(os.path.join('var', 'tmp', 'api', 'en', 'dives', str(self.dive_1.pk), '%s.pdf' % self.dive_1.slug)))
+        self.assertFalse(os.path.exists(os.path.join('var', 'tmp', 'api', 'en', 'dives', str(self.dive_2.pk), '%s.pdf' % self.dive_2.slug)))
+        self.assertFalse(os.path.exists(os.path.join('var', 'tmp', 'api', 'en', 'dives', str(self.dive_3.pk), '%s.pdf' % self.dive_3.slug)))
+        self.assertFalse(os.path.exists(os.path.join('var', 'tmp', 'api', 'en', 'dives', str(self.dive_4.pk), '%s.pdf' % self.dive_4.slug)))
+        self.assertTrue(os.path.exists(os.path.join('var', 'tmp', 'api', 'en', 'treks', str(self.trek_1.pk), '%s.pdf' % self.trek_1.slug)))
+        self.assertFalse(os.path.exists(os.path.join('var', 'tmp', 'api', 'en', 'treks', str(self.trek_2.pk), '%s.pdf' % self.trek_2.slug)))
+        self.assertFalse(os.path.exists(os.path.join('var', 'tmp', 'api', 'en', 'treks', str(self.trek_3.pk), '%s.pdf' % self.trek_3.slug)))
+        self.assertFalse(os.path.exists(os.path.join('var', 'tmp', 'api', 'en', 'treks', str(self.trek_4.pk), '%s.pdf' % self.trek_4.slug)))
 
     def tearDown(self):
         shutil.rmtree(os.path.join('var', 'tmp'))