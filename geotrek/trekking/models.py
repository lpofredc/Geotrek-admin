import os
import logging

from django.conf import settings
from django.contrib.gis.db import models
from django.core.exceptions import ValidationError
from django.core.validators import MinValueValidator
from django.template.defaultfilters import slugify
from django.utils.translation import get_language, ugettext, ugettext_lazy as _
from django.urls import reverse

import simplekml
from mapentity.models import MapEntityMixin
from mapentity.serializers import plain_text

from geotrek.authent.models import StructureRelated
from geotrek.core.models import Path, Topology
from geotrek.common.utils import intersecting, classproperty
from geotrek.common.mixins import (PicturesMixin, PublishableMixin,
                                   PictogramMixin, OptionalPictogramMixin)
from geotrek.common.models import Theme
from geotrek.maintenance.models import Intervention, Project
from geotrek.tourism import models as tourism_models

from .templatetags import trekking_tags


logger = logging.getLogger(__name__)


class TrekOrderedChildManager(models.Manager):
    use_for_related_fields = True

    def get_queryset(self):
        # Select treks foreign keys by default
        qs = super(TrekOrderedChildManager, self).get_queryset().select_related('parent', 'child')
        # Exclude deleted treks
        return qs.exclude(parent__deleted=True).exclude(child__deleted=True)


class OrderedTrekChild(models.Model):
    parent = models.ForeignKey('Trek', related_name='trek_children', on_delete=models.CASCADE)
    child = models.ForeignKey('Trek', related_name='trek_parents', on_delete=models.CASCADE)
    order = models.PositiveIntegerField(default=0)

    objects = TrekOrderedChildManager()

    class Meta:
        db_table = 'o_r_itineraire_itineraire2'
        ordering = ('parent__id', 'order')
        unique_together = (
            ('parent', 'child'),
        )


class Trek(StructureRelated, PicturesMixin, PublishableMixin, MapEntityMixin, Topology):
    topo_object = models.OneToOneField(Topology, parent_link=True,
                                       db_column='evenement')
    departure = models.CharField(verbose_name=_(u"Departure"), max_length=128, blank=True,
                                 help_text=_(u"Departure description"), db_column='depart')
    arrival = models.CharField(verbose_name=_(u"Arrival"), max_length=128, blank=True,
                               help_text=_(u"Arrival description"), db_column='arrivee')
    description_teaser = models.TextField(verbose_name=_(u"Description teaser"), blank=True,
                                          help_text=_(u"A brief summary (map pop-ups)"), db_column='chapeau')
    description = models.TextField(verbose_name=_(u"Description"), blank=True, db_column='description',
                                   help_text=_(u"Complete description"))
    ambiance = models.TextField(verbose_name=_(u"Ambiance"), blank=True, db_column='ambiance',
                                help_text=_(u"Main attraction and interest"))
    access = models.TextField(verbose_name=_(u"Access"), blank=True, db_column='acces',
                              help_text=_(u"Best way to go"))
    disabled_infrastructure = models.TextField(verbose_name=_(u"Disabled infrastructure"), db_column='handicap',
                                               blank=True, help_text=_(u"Any specific infrastructure"))
    duration = models.FloatField(verbose_name=_(u"Duration"), default=0, blank=True, db_column='duree',
                                 help_text=_(u"In hours (1.5 = 1 h 30, 24 = 1 day, 48 = 2 days)"),
                                 validators=[MinValueValidator(0)])
    is_park_centered = models.BooleanField(verbose_name=_(u"Is in the midst of the park"), db_column='coeur',
                                           help_text=_(u"Crosses center of park"), default=False)
    advised_parking = models.CharField(verbose_name=_(u"Advised parking"), max_length=128, blank=True, db_column='parking',
                                       help_text=_(u"Where to park"))
    parking_location = models.PointField(verbose_name=_(u"Parking location"), db_column='geom_parking',
                                         srid=settings.SRID, spatial_index=False, blank=True, null=True)
    public_transport = models.TextField(verbose_name=_(u"Public transport"), blank=True, db_column='transport',
                                        help_text=_(u"Train, bus (see web links)"))
    advice = models.TextField(verbose_name=_(u"Advice"), blank=True, db_column='recommandation',
                              help_text=_(u"Risks, danger, best period, ..."))
    themes = models.ManyToManyField(Theme, related_name="treks",
                                    db_table="o_r_itineraire_theme", blank=True, verbose_name=_(u"Themes"),
                                    help_text=_(u"Main theme(s)"))
    networks = models.ManyToManyField('TrekNetwork', related_name="treks",
                                      db_table="o_r_itineraire_reseau", blank=True, verbose_name=_(u"Networks"),
                                      help_text=_(u"Hiking networks"))
    practice = models.ForeignKey('Practice', related_name="treks",
                                 blank=True, null=True, verbose_name=_(u"Practice"), db_column='pratique')
    accessibilities = models.ManyToManyField('Accessibility', related_name="treks",
                                             db_table="o_r_itineraire_accessibilite", blank=True,
                                             verbose_name=_(u"Accessibility"))
    route = models.ForeignKey('Route', related_name='treks',
                              blank=True, null=True, verbose_name=_(u"Route"), db_column='parcours')
    difficulty = models.ForeignKey('DifficultyLevel', related_name='treks',
                                   blank=True, null=True, verbose_name=_(u"Difficulty"), db_column='difficulte')
    web_links = models.ManyToManyField('WebLink', related_name="treks",
                                       db_table="o_r_itineraire_web", blank=True, verbose_name=_(u"Web links"),
                                       help_text=_(u"External resources"))
    related_treks = models.ManyToManyField('self', through='TrekRelationship',
                                           verbose_name=_(u"Related treks"), symmetrical=False,
                                           help_text=_(u"Connections between treks"),
                                           related_name='related_treks+')  # Hide reverse attribute
    information_desks = models.ManyToManyField(tourism_models.InformationDesk, related_name='treks',
                                               db_table="o_r_itineraire_renseignement", blank=True,
                                               verbose_name=_(u"Information desks"),
                                               help_text=_(u"Where to obtain information"))
    points_reference = models.MultiPointField(verbose_name=_(u"Points of reference"), db_column='geom_points_reference',
                                              srid=settings.SRID, spatial_index=False, blank=True, null=True)
    source = models.ManyToManyField('common.RecordSource',
                                    blank=True, related_name='treks',
                                    verbose_name=_("Source"), db_table='o_r_itineraire_source')
    portal = models.ManyToManyField('common.TargetPortal',
                                    blank=True, related_name='treks',
                                    verbose_name=_("Portal"), db_table='o_r_itineraire_portal')
    eid = models.CharField(verbose_name=_(u"External id"), max_length=128, blank=True, null=True, db_column='id_externe')
    eid2 = models.CharField(verbose_name=_(u"Second external id"), max_length=128, blank=True, null=True, db_column='id_externe2')

    objects = Topology.get_manager_cls(models.GeoManager)()

    category_id_prefix = 'T'
    capture_map_image_waitfor = '.poi_enum_loaded.services_loaded.info_desks_loaded.ref_points_loaded'

    class Meta:
        db_table = 'o_t_itineraire'
        verbose_name = _(u"Trek")
        verbose_name_plural = _(u"Treks")

    def __unicode__(self):
        return self.name

    def get_map_image_url(self):
        return reverse('trekking:trek_map_image', args=[str(self.pk), get_language()])

    def get_map_image_path(self):
        basefolder = os.path.join(settings.MEDIA_ROOT, 'maps')
        if not os.path.exists(basefolder):
            os.makedirs(basefolder)
        return os.path.join(basefolder, '%s-%s-%s.png' % (self._meta.model_name, self.pk, get_language()))

    def get_map_image_extent(self, srid=settings.API_SRID):
        extent = list(super(Trek, self).get_map_image_extent(srid))
        if self.parking_location:
            self.parking_location.transform(srid)
            extent[0] = min(extent[0], self.parking_location.x)
            extent[1] = min(extent[1], self.parking_location.y)
            extent[2] = max(extent[2], self.parking_location.x)
            extent[3] = max(extent[3], self.parking_location.y)
        if self.points_reference:
            self.points_reference.transform(srid)
            prextent = self.points_reference.extent
            extent[0] = min(extent[0], prextent[0])
            extent[1] = min(extent[1], prextent[1])
            extent[2] = max(extent[2], prextent[2])
            extent[3] = max(extent[3], prextent[3])
        for poi in self.published_pois:
            poi.geom.transform(srid)
            extent[0] = min(extent[0], poi.geom.x)
            extent[1] = min(extent[1], poi.geom.y)
            extent[2] = max(extent[2], poi.geom.x)
            extent[3] = max(extent[3], poi.geom.y)
        return extent

    def get_document_public_url(self):
        """ Override ``geotrek.common.mixins.PublishableMixin``
        """
        return reverse('trekking:trek_document_public', args=[get_language(), self.pk, self.slug])
<<<<<<< HEAD

    @models.permalink
    def get_markup_public_url(self):
        """ Override ``geotrek.common.mixins.PublishableMixin``
        """
        return ('trekking:trek_markup_public', [], {'lang': get_language(), 'pk': self.pk, 'slug': self.slug})
=======
>>>>>>> 12734c9f

    @property
    def related(self):
        return self.related_treks.exclude(deleted=True).exclude(pk=self.pk).distinct()

    @classproperty
    def related_verbose_name(cls):
        return _("Related treks")

    @property
    def relationships(self):
        # Does not matter if a or b
        return TrekRelationship.objects.filter(trek_a=self)

    @property
    def published_relationships(self):
        return self.relationships.filter(trek_b__published=True)

    @property
    def poi_types(self):
        if settings.TREKKING_TOPOLOGY_ENABLED:
            # Can't use values_list and must add 'ordering' because of bug:
            # https://code.djangoproject.com/ticket/14930
            values = self.pois.values('ordering', 'type')
        else:
            values = self.pois.values('type')
        pks = [value['type'] for value in values]
        return POIType.objects.filter(pk__in=set(pks))

    @property
    def length_kilometer(self):
        return "%.1f" % (self.length / 1000.0)

    @property
    def networks_display(self):
        return ', '.join([unicode(n) for n in self.networks.all()])

    @property
    def districts_display(self):
        return ', '.join([unicode(d) for d in self.districts])

    @property
    def themes_display(self):
        return ', '.join([unicode(n) for n in self.themes.all()])

    @property
    def information_desks_display(self):
        return ', '.join([unicode(n) for n in self.information_desks.all()])

    @property
    def accessibilities_display(self):
        return ', '.join([unicode(n) for n in self.accessibilities.all()])

    @property
    def web_links_display(self):
        return ', '.join([unicode(n) for n in self.web_links.all()])

    @property
    def city_departure(self):
        cities = self.cities
        return unicode(cities[0]) if len(cities) > 0 else ''

    def kml(self):
        """ Exports trek into KML format, add geometry as linestring and POI
        as place marks """
        kml = simplekml.Kml()
        # Main itinerary
        geom3d = self.geom_3d.transform(4326, clone=True)  # KML uses WGS84
        line = kml.newlinestring(name=self.name,
                                 description=plain_text(self.description),
                                 coords=geom3d.coords)
        line.style.linestyle.color = simplekml.Color.red  # Red
        line.style.linestyle.width = 4  # pixels
        # Place marks
        for poi in self.published_pois:
            place = poi.geom_3d.transform(settings.API_SRID, clone=True)
            kml.newpoint(name=poi.name,
                         description=plain_text(poi.description),
                         coords=[place.coords])
        return kml.kml()

    def has_geom_valid(self):
        """A trek should be a LineString, even if it's a loop.
        """
        return super(Trek, self).has_geom_valid() and self.geom.geom_type.lower() == 'linestring'

    @property
    def duration_pretty(self):
        return trekking_tags.duration(self.duration)

    @classproperty
    def duration_pretty_verbose_name(cls):
        return _("Formated duration")

    @classmethod
    def path_treks(cls, path):
        treks = cls.objects.existing().filter(aggregations__path=path)
        # The following part prevents conflict with default trek ordering
        # ProgrammingError: SELECT DISTINCT ON expressions must match initial ORDER BY expressions
        return treks.order_by('topo_object').distinct('topo_object')

    @classmethod
    def topology_treks(cls, topology):
        if settings.TREKKING_TOPOLOGY_ENABLED:
            qs = cls.overlapping(topology)
        else:
            area = topology.geom.buffer(settings.TREK_POI_INTERSECTION_MARGIN)
            qs = cls.objects.existing().filter(geom__intersects=area)
        return qs

    @classmethod
    def published_topology_treks(cls, topology):
        return cls.topology_treks(topology).filter(published=True)

    # Rando v1 compat
    @property
    def usages(self):
        return [self.practice] if self.practice else []

    @classmethod
    def get_create_label(cls):
        return _(u"Add a new trek")

    @property
    def parents(self):
        return Trek.objects.filter(trek_children__child=self, deleted=False)

    @property
    def parents_id(self):
        parents = self.trek_parents.values_list('parent__id', flat=True)
        return list(parents)

    @property
    def children(self):
        return Trek.objects.filter(trek_parents__parent=self, deleted=False).order_by('trek_parents__order')

    @property
    def children_id(self):
        """
        Get children IDs
        """
        children = self.trek_children.order_by('order')\
                                     .values_list('child__id',
                                                  flat=True)
        return children

    def previous_id_for(self, parent):
        children_id = list(parent.children_id)
        index = children_id.index(self.id)
        if index == 0:
            return None
        return children_id[index - 1]

    def next_id_for(self, parent):
        children_id = list(parent.children_id)
        index = children_id.index(self.id)
        if index == len(children_id) - 1:
            return None
        return children_id[index + 1]

    @property
    def previous_id(self):
        """
        Dict of parent -> previous child
        """
        return {parent.id: self.previous_id_for(parent) for parent in self.parents.filter(published=True, deleted=False)}

    @property
    def next_id(self):
        """
        Dict of parent -> next child
        """
        return {parent.id: self.next_id_for(parent) for parent in self.parents.filter(published=True, deleted=False)}

    def clean(self):
        """
        Custom model validation
        """
        if self.pk in self.trek_children.values_list('child__id', flat=True):
            raise ValidationError(_(u"Cannot use itself as child trek."))

    @property
    def prefixed_category_id(self):
        if settings.SPLIT_TREKS_CATEGORIES_BY_PRACTICE and self.practice:
            return '{prefix}{id}'.format(prefix=self.category_id_prefix, id=self.practice.id)
        else:
            return self.category_id_prefix

    def distance(self, to_cls):
        if self.practice and self.practice.distance is not None:
            return self.practice.distance
        else:
            return settings.TOURISM_INTERSECTION_MARGIN

    def is_public(self):
        for parent in self.parents:
            if parent.any_published:
                return True
        return self.any_published

    @property
    def picture_print(self):
        picture = super(Trek, self).picture_print
        if picture:
            return picture
        for poi in self.published_pois:
            picture = poi.picture_print
            if picture:
                return picture

    def save(self, *args, **kwargs):
        if self.pk is not None and kwargs.get('update_fields', None) is None:
            field_names = set()
            for field in self._meta.concrete_fields:
                if not field.primary_key and not hasattr(field, 'through'):
                    field_names.add(field.attname)
            old_trek = Trek.objects.get(pk=self.pk)
            if self.geom is not None and old_trek.geom.equals_exact(self.geom, tolerance=0.00001):
                field_names.remove('geom')
            if self.geom_3d is not None and old_trek.geom_3d.equals_exact(self.geom_3d, tolerance=0.00001):
                field_names.remove('geom_3d')
            return super(Trek, self).save(update_fields=field_names, *args, **kwargs)
        super(Trek, self).save(*args, **kwargs)

    @property
    def portal_display(self):
        return ', '.join([unicode(portal) for portal in self.portal.all()])

    @property
    def source_display(self):
        return ','.join([unicode(source) for source in self.source.all()])

    @property
    def extent(self):
        return self.geom.transform(settings.API_SRID, clone=True).extent if self.geom.extent else None

    @property
    def rando_url(self):
        if settings.SPLIT_TREKS_CATEGORIES_BY_PRACTICE and self.practice:
            category_slug = self.practice.slug
        else:
            category_slug = _('trek')
        return '{}/{}/'.format(category_slug, self.slug)

    @property
    def meta_description(self):
        return plain_text(self.ambiance or self.description_teaser or self.description)[:500]

    def get_printcontext(self):
        return {
            "maplayers": [
                ugettext(u"Sensitive area"),
                ugettext(u"POIs"),
                ugettext(u"services"),
                settings.LEAFLET_CONFIG['TILES'][0][0],
            ]}


Path.add_property('treks', Trek.path_treks, _(u"Treks"))
Topology.add_property('treks', Trek.topology_treks, _(u"Treks"))
if settings.HIDE_PUBLISHED_TREKS_IN_TOPOLOGIES:
    Topology.add_property('published_treks', lambda self: [], _(u"Published treks"))
else:
    Topology.add_property('published_treks', lambda self: intersecting(Trek, self).filter(published=True), _(u"Published treks"))
Intervention.add_property('treks', lambda self: self.topology.treks if self.topology else [], _(u"Treks"))
Project.add_property('treks', lambda self: self.edges_by_attr('treks'), _(u"Treks"))
tourism_models.TouristicContent.add_property('treks', lambda self: intersecting(Trek, self), _(u"Treks"))
tourism_models.TouristicContent.add_property('published_treks', lambda self: intersecting(Trek, self).filter(published=True), _(u"Published treks"))
tourism_models.TouristicEvent.add_property('treks', lambda self: intersecting(Trek, self), _(u"Treks"))
tourism_models.TouristicEvent.add_property('published_treks', lambda self: intersecting(Trek, self).filter(published=True), _(u"Published treks"))


class TrekRelationshipManager(models.Manager):
    use_for_related_fields = True

    def get_queryset(self):
        # Select treks foreign keys by default
        qs = super(TrekRelationshipManager, self).get_queryset().select_related('trek_a', 'trek_b')
        # Exclude deleted treks
        return qs.exclude(trek_a__deleted=True).exclude(trek_b__deleted=True)


class TrekRelationship(models.Model):
    """
    Relationships between treks : symmetrical aspect is managed by a trigger that
    duplicates all couples (trek_a, trek_b)
    """
    has_common_departure = models.BooleanField(verbose_name=_(u"Common departure"), db_column='depart_commun', default=False)
    has_common_edge = models.BooleanField(verbose_name=_(u"Common edge"), db_column='troncons_communs', default=False)
    is_circuit_step = models.BooleanField(verbose_name=_(u"Circuit step"), db_column='etape_circuit', default=False)

    trek_a = models.ForeignKey(Trek, related_name="trek_relationship_a", db_column='itineraire_a')
    trek_b = models.ForeignKey(Trek, related_name="trek_relationship_b", db_column='itineraire_b', verbose_name=_(u"Trek"))

    objects = TrekRelationshipManager()

    class Meta:
        db_table = 'o_r_itineraire_itineraire'
        verbose_name = _(u"Trek relationship")
        verbose_name_plural = _(u"Trek relationships")
        unique_together = ('trek_a', 'trek_b')

    def __unicode__(self):
        return u"%s <--> %s" % (self.trek_a, self.trek_b)

    @property
    def relation(self):
        return u"%s %s%s%s" % (
            self.trek_b.name_display,
            _("Departure") if self.has_common_departure else '',
            _("Path") if self.has_common_edge else '',
            _("Circuit") if self.is_circuit_step else ''
        )

    @property
    def relation_display(self):
        return self.relation


class TrekNetwork(PictogramMixin):
    network = models.CharField(verbose_name=_(u"Name"), max_length=128, db_column='reseau')

    class Meta:
        db_table = 'o_b_reseau'
        verbose_name = _(u"Trek network")
        verbose_name_plural = _(u"Trek networks")
        ordering = ['network']

    def __unicode__(self):
        return self.network


class Practice(PictogramMixin):

    name = models.CharField(verbose_name=_(u"Name"), max_length=128, db_column='nom')
    distance = models.IntegerField(verbose_name=_(u"Distance"), blank=True, null=True, db_column='distance',
                                   help_text=_(u"Touristic contents and events will associate within this distance (meters)"))
    cirkwi = models.ForeignKey('cirkwi.CirkwiLocomotion', verbose_name=_(u"Cirkwi locomotion"), null=True, blank=True)
    order = models.IntegerField(verbose_name=_(u"Order"), null=True, blank=True, db_column='tri',
                                help_text=_(u"Alphabetical order if blank"))

    class Meta:
        db_table = 'o_b_pratique'
        verbose_name = _(u"Practice")
        verbose_name_plural = _(u"Practices")
        ordering = ['order', 'name']

    def __unicode__(self):
        return self.name

    @property
    def slug(self):
        return slugify(self.name) or str(self.pk)


class Accessibility(OptionalPictogramMixin):

    name = models.CharField(verbose_name=_(u"Name"), max_length=128, db_column='nom')
    cirkwi = models.ForeignKey('cirkwi.CirkwiTag', verbose_name=_(u"Cirkwi tag"), null=True, blank=True)

    id_prefix = 'A'

    class Meta:
        db_table = 'o_b_accessibilite'
        verbose_name = _(u"Accessibility")
        verbose_name_plural = _(u"Accessibilities")
        ordering = ['name']

    def __unicode__(self):
        return self.name

    @property
    def prefixed_id(self):
        return '{prefix}{id}'.format(prefix=self.id_prefix, id=self.id)

    @property
    def slug(self):
        return slugify(self.name) or str(self.pk)


class Route(OptionalPictogramMixin):

    route = models.CharField(verbose_name=_(u"Name"), max_length=128, db_column='parcours')

    class Meta:
        db_table = 'o_b_parcours'
        verbose_name = _(u"Route")
        verbose_name_plural = _(u"Routes")
        ordering = ['route']

    def __unicode__(self):
        return self.route


class DifficultyLevel(OptionalPictogramMixin):

    """We use an IntegerField for id, since we want to edit it in Admin.
    This column is used to order difficulty levels, especially in public website
    where treks are filtered by difficulty ids.
    """
    id = models.IntegerField(primary_key=True)
    difficulty = models.CharField(verbose_name=_(u"Difficulty level"),
                                  max_length=128, db_column='difficulte')
    cirkwi_level = models.IntegerField(verbose_name=_(u"Cirkwi level"), blank=True, null=True,
                                       db_column='niveau_cirkwi', help_text=_(u"Between 1 and 8"))
    cirkwi = models.ForeignKey('cirkwi.CirkwiTag', verbose_name=_(u"Cirkwi tag"), null=True, blank=True)

    class Meta:
        db_table = 'o_b_difficulte'
        verbose_name = _(u"Difficulty level")
        verbose_name_plural = _(u"Difficulty levels")
        ordering = ['id']

    def __unicode__(self):
        return self.difficulty

    def save(self, *args, **kwargs):
        """Manually auto-increment ids"""
        if not self.id:
            try:
                last = self.__class__.objects.all().order_by('-id')[0]
                self.id = last.id + 1
            except IndexError:
                self.id = 1
        super(DifficultyLevel, self).save(*args, **kwargs)


class WebLinkManager(models.Manager):
    def get_queryset(self):
        return super(WebLinkManager, self).get_queryset().select_related('category')


class WebLink(models.Model):

    name = models.CharField(verbose_name=_(u"Name"), max_length=128, db_column='nom')
    url = models.URLField(verbose_name=_(u"URL"), max_length=2048, db_column='url')
    category = models.ForeignKey('WebLinkCategory', verbose_name=_(u"Category"),
                                 related_name='links', null=True, blank=True,
                                 db_column='categorie')

    objects = WebLinkManager()

    class Meta:
        db_table = 'o_t_web'
        verbose_name = _(u"Web link")
        verbose_name_plural = _(u"Web links")
        ordering = ['name']

    def __unicode__(self):
        category = "%s - " % self.category.label if self.category else ""
        return u"%s%s (%s)" % (category, self.name, self.url)

    @classmethod
    def get_add_url(cls):
        return reverse('trekking:weblink_add')


class WebLinkCategory(PictogramMixin):

    label = models.CharField(verbose_name=_(u"Label"), max_length=128, db_column='nom')

    class Meta:
        db_table = 'o_b_web_category'
        verbose_name = _(u"Web link category")
        verbose_name_plural = _(u"Web link categories")
        ordering = ['label']

    def __unicode__(self):
        return u"%s" % self.label


class POIManager(models.GeoManager):
    def get_queryset(self):
        return super(POIManager, self).get_queryset().select_related('type', 'structure')


class POI(StructureRelated, PicturesMixin, PublishableMixin, MapEntityMixin, Topology):

    topo_object = models.OneToOneField(Topology, parent_link=True,
                                       db_column='evenement')
    description = models.TextField(verbose_name=_(u"Description"), db_column='description',
                                   help_text=_(u"History, details,  ..."))
    type = models.ForeignKey('POIType', related_name='pois', verbose_name=_(u"Type"), db_column='type')
    eid = models.CharField(verbose_name=_(u"External id"), max_length=128, blank=True, null=True, db_column='id_externe')

    class Meta:
        db_table = 'o_t_poi'
        verbose_name = _(u"POI")
        verbose_name_plural = _(u"POI")

    # Override default manager
    objects = Topology.get_manager_cls(POIManager)()

    def __unicode__(self):
        return u"%s (%s)" % (self.name, self.type)

    def get_document_public_url(self):
        """ Override ``geotrek.common.mixins.PublishableMixin``
        """
        return reverse('trekking:poi_document_public', args=[get_language(), self.pk, self.slug])
<<<<<<< HEAD

    @models.permalink
    def get_markup_public_url(self):
        """ Override ``geotrek.common.mixins.PublishableMixin``
        """
        return ('trekking:poi_markup_public', [], {'lang': get_language(), 'pk': self.pk, 'slug': self.slug})
=======
>>>>>>> 12734c9f

    def save(self, *args, **kwargs):
        super(POI, self).save(*args, **kwargs)
        # Invalidate treks map
        for trek in self.treks.all():
            try:
                os.remove(trek.get_map_image_path())
            except OSError:
                pass

    @property
    def type_display(self):
        return unicode(self.type)

    @property
    def serializable_type(self):
        return {'label': self.type.label,
                'pictogram': self.type.get_pictogram_url()}

    @classmethod
    def path_pois(cls, path):
        return cls.objects.existing().filter(aggregations__path=path).distinct('pk')

    @classmethod
    def topology_pois(cls, topology):
        if settings.TREKKING_TOPOLOGY_ENABLED:
            qs = cls.overlapping(topology)
        else:
            area = topology.geom.buffer(settings.TREK_POI_INTERSECTION_MARGIN)
            qs = cls.objects.existing().filter(geom__intersects=area)
        return qs

    @classmethod
    def published_topology_pois(cls, topology):
        return cls.topology_pois(topology).filter(published=True)

    def distance(self, to_cls):
        return settings.TOURISM_INTERSECTION_MARGIN

    @property
    def extent(self):
        return self.geom.transform(settings.API_SRID, clone=True).extent if self.geom else None


Path.add_property('pois', POI.path_pois, _(u"POIs"))
Topology.add_property('pois', POI.topology_pois, _(u"POIs"))
Topology.add_property('published_pois', POI.published_topology_pois, _(u"Published POIs"))
Intervention.add_property('pois', lambda self: self.topology.pois if self.topology else [], _(u"POIs"))
Project.add_property('pois', lambda self: self.edges_by_attr('pois'), _(u"POIs"))
tourism_models.TouristicContent.add_property('pois', lambda self: intersecting(POI, self), _(u"POIs"))
tourism_models.TouristicContent.add_property('published_pois', lambda self: intersecting(POI, self).filter(published=True), _(u"Published POIs"))
tourism_models.TouristicEvent.add_property('pois', lambda self: intersecting(POI, self), _(u"POIs"))
tourism_models.TouristicEvent.add_property('published_pois', lambda self: intersecting(POI, self).filter(published=True), _(u"Published POIs"))


class POIType(PictogramMixin):

    label = models.CharField(verbose_name=_(u"Label"), max_length=128, db_column='nom')
    cirkwi = models.ForeignKey('cirkwi.CirkwiPOICategory', verbose_name=_(u"Cirkwi POI category"), null=True, blank=True)

    class Meta:
        db_table = 'o_b_poi'
        verbose_name = _(u"POI type")
        verbose_name_plural = _(u"POI types")
        ordering = ['label']

    def __unicode__(self):
        return self.label


class ServiceType(PictogramMixin, PublishableMixin):

    practices = models.ManyToManyField('Practice', related_name="services",
                                       db_table="o_r_service_pratique", blank=True,
                                       verbose_name=_(u"Practices"))

    class Meta:
        db_table = 'o_b_service'
        verbose_name = _(u"Service type")
        verbose_name_plural = _(u"Service types")
        ordering = ['name']

    def __unicode__(self):
        return self.name


class ServiceManager(models.GeoManager):
    def get_queryset(self):
        return super(ServiceManager, self).get_queryset().select_related('type', 'structure')


class Service(StructureRelated, MapEntityMixin, Topology):

    topo_object = models.OneToOneField(Topology, parent_link=True,
                                       db_column='evenement')
    type = models.ForeignKey('ServiceType', related_name='services', verbose_name=_(u"Type"), db_column='type')
    eid = models.CharField(verbose_name=_(u"External id"), max_length=128, blank=True, null=True, db_column='id_externe')

    class Meta:
        db_table = 'o_t_service'
        verbose_name = _(u"Service")
        verbose_name_plural = _(u"Services")

    # Override default manager
    objects = Topology.get_manager_cls(ServiceManager)()

    def __unicode__(self):
        return unicode(self.type)

    @property
    def name(self):
        return self.type.name

    @property
    def name_display(self):
        s = u'<a data-pk="%s" href="%s" title="%s">%s</a>' % (self.pk,
                                                              self.get_detail_url(),
                                                              self.name,
                                                              self.name)
        if self.type.published:
            s = u'<span class="badge badge-success" title="%s">&#x2606;</span> ' % _("Published") + s
        elif self.type.review:
            s = u'<span class="badge badge-warning" title="%s">&#x2606;</span> ' % _("Waiting for publication") + s
        return s

    @classproperty
    def name_verbose_name(cls):
        return _("Type")

    @property
    def type_display(self):
        return unicode(self.type)

    @property
    def serializable_type(self):
        return {'label': self.type.label,
                'pictogram': self.type.get_pictogram_url()}

    @classmethod
    def path_services(cls, path):
        return cls.objects.existing().filter(aggregations__path=path).distinct('pk')

    @classmethod
    def topology_services(cls, topology):
        if settings.TREKKING_TOPOLOGY_ENABLED:
            qs = cls.overlapping(topology)
        else:
            area = topology.geom.buffer(settings.TREK_POI_INTERSECTION_MARGIN)
            qs = cls.objects.existing().filter(geom__intersects=area)
        if isinstance(topology, Trek):
            qs = qs.filter(type__practices=topology.practice)
        return qs

    @classmethod
    def published_topology_services(cls, topology):
        return cls.topology_services(topology).filter(type__published=True)

    def distance(self, to_cls):
        return settings.TOURISM_INTERSECTION_MARGIN


Path.add_property('services', Service.path_services, _(u"Services"))
Topology.add_property('services', Service.topology_services, _(u"Services"))
Topology.add_property('published_services', Service.published_topology_services, _(u"Published Services"))
Intervention.add_property('services', lambda self: self.topology.services if self.topology else [], _(u"Services"))
Project.add_property('services', lambda self: self.edges_by_attr('services'), _(u"Services"))
tourism_models.TouristicContent.add_property('services', lambda self: intersecting(Service, self), _(u"Services"))
tourism_models.TouristicContent.add_property('published_services', lambda self: intersecting(Service, self).filter(published=True), _(u"Published Services"))
tourism_models.TouristicEvent.add_property('services', lambda self: intersecting(Service, self), _(u"Services"))
tourism_models.TouristicEvent.add_property('published_services', lambda self: intersecting(Service, self).filter(published=True), _(u"Published Services"))<|MERGE_RESOLUTION|>--- conflicted
+++ resolved
@@ -169,15 +169,6 @@
         """ Override ``geotrek.common.mixins.PublishableMixin``
         """
         return reverse('trekking:trek_document_public', args=[get_language(), self.pk, self.slug])
-<<<<<<< HEAD
-
-    @models.permalink
-    def get_markup_public_url(self):
-        """ Override ``geotrek.common.mixins.PublishableMixin``
-        """
-        return ('trekking:trek_markup_public', [], {'lang': get_language(), 'pk': self.pk, 'slug': self.slug})
-=======
->>>>>>> 12734c9f
 
     @property
     def related(self):
@@ -678,15 +669,6 @@
         """ Override ``geotrek.common.mixins.PublishableMixin``
         """
         return reverse('trekking:poi_document_public', args=[get_language(), self.pk, self.slug])
-<<<<<<< HEAD
-
-    @models.permalink
-    def get_markup_public_url(self):
-        """ Override ``geotrek.common.mixins.PublishableMixin``
-        """
-        return ('trekking:poi_markup_public', [], {'lang': get_language(), 'pk': self.pk, 'slug': self.slug})
-=======
->>>>>>> 12734c9f
 
     def save(self, *args, **kwargs):
         super(POI, self).save(*args, **kwargs)
