--- conflicted
+++ resolved
@@ -117,17 +117,10 @@
     portal = models.ManyToManyField('common.TargetPortal',
                                     blank=True, related_name='treks',
                                     verbose_name=_("Portal"), db_table='o_r_itineraire_portal')
-<<<<<<< HEAD
-    eid = models.CharField(verbose_name=_("External id"), max_length=128, blank=True, null=True, db_column='id_externe')
-    eid2 = models.CharField(verbose_name=_("Second external id"), max_length=128, blank=True, null=True, db_column='id_externe2')
+    eid = models.CharField(verbose_name=_("External id"), max_length=1024, blank=True, null=True, db_column='id_externe')
+    eid2 = models.CharField(verbose_name=_("Second external id"), max_length=1024, blank=True, null=True, db_column='id_externe2')
     pois_excluded = models.ManyToManyField('Poi', related_name='excluded_treks', verbose_name=_("Excluded POIs"),
-                                           db_table="l_r_troncon_poi_exclus")
-=======
-    eid = models.CharField(verbose_name=_(u"External id"), max_length=1024, blank=True, null=True, db_column='id_externe')
-    eid2 = models.CharField(verbose_name=_(u"Second external id"), max_length=1024, blank=True, null=True, db_column='id_externe2')
-    pois_excluded = models.ManyToManyField('Poi', related_name='excluded_treks', verbose_name=_(u"Excluded POIs"),
                                            db_table="l_r_troncon_poi_exclus", blank=True)
->>>>>>> d21b6bf6
 
     objects = Topology.get_manager_cls(models.GeoManager)()
 
@@ -424,30 +417,20 @@
         return plain_text(self.ambiance or self.description_teaser or self.description)[:500]
 
     def get_printcontext(self):
-<<<<<<< HEAD
-        return {
-            "maplayers": [
-                ugettext("Sensitive area"),
-                ugettext("POIs"),
-                ugettext("services"),
-                settings.LEAFLET_CONFIG['TILES'][0][0],
-            ]}
-=======
         maplayers = [
             settings.LEAFLET_CONFIG['TILES'][0][0],
         ]
         if settings.SHOW_SENSITIVE_AREAS_ON_MAP_SCREENSHOT:
-            maplayers.append(ugettext(u"Sensitive area"))
+            maplayers.append(ugettext("Sensitive area"))
         if settings.SHOW_POIS_ON_MAP_SCREENSHOT:
-            maplayers.append(ugettext(u"POIs"))
+            maplayers.append(ugettext("POIs"))
         if settings.SHOW_SERVICES_ON_MAP_SCREENSHOT:
-            maplayers.append(ugettext(u"Services"))
+            maplayers.append(ugettext("Services"))
         if settings.SHOW_SIGNAGES_ON_MAP_SCREENSHOT:
-            maplayers.append(ugettext(u"Signages"))
+            maplayers.append(ugettext("Signages"))
         if settings.SHOW_INFRASTRUCTURES_ON_MAP_SCREENSHOT:
-            maplayers.append(ugettext(u"Infrastructures"))
+            maplayers.append(ugettext("Infrastructures"))
         return {"maplayers": maplayers}
->>>>>>> d21b6bf6
 
 
 Path.add_property('treks', Trek.path_treks, _("Treks"))
@@ -672,17 +655,10 @@
 
     topo_object = models.OneToOneField(Topology, parent_link=True,
                                        db_column='evenement')
-<<<<<<< HEAD
     description = models.TextField(verbose_name=_("Description"), db_column='description',
                                    help_text=_("History, details,  ..."))
     type = models.ForeignKey('POIType', related_name='pois', verbose_name=_("Type"), db_column='type')
-    eid = models.CharField(verbose_name=_("External id"), max_length=128, blank=True, null=True, db_column='id_externe')
-=======
-    description = models.TextField(verbose_name=_(u"Description"), db_column='description',
-                                   help_text=_(u"History, details,  ..."))
-    type = models.ForeignKey('POIType', related_name='pois', verbose_name=_(u"Type"), db_column='type')
-    eid = models.CharField(verbose_name=_(u"External id"), max_length=1024, blank=True, null=True, db_column='id_externe')
->>>>>>> d21b6bf6
+    eid = models.CharField(verbose_name=_("External id"), max_length=1024, blank=True, null=True, db_column='id_externe')
 
     class Meta:
         db_table = 'o_t_poi'
@@ -756,7 +732,6 @@
         return self.geom.transform(settings.API_SRID, clone=True).extent if self.geom else None
 
 
-<<<<<<< HEAD
 Path.add_property('pois', POI.path_pois, _("POIs"))
 Topology.add_property('pois', POI.topology_pois, _("POIs"))
 Topology.add_property('all_pois', POI.topology_all_pois, _("POIs"))
@@ -767,18 +742,6 @@
 tourism_models.TouristicContent.add_property('published_pois', lambda self: intersecting(POI, self).filter(published=True), _("Published POIs"))
 tourism_models.TouristicEvent.add_property('pois', lambda self: intersecting(POI, self), _("POIs"))
 tourism_models.TouristicEvent.add_property('published_pois', lambda self: intersecting(POI, self).filter(published=True), _("Published POIs"))
-=======
-Path.add_property('pois', POI.path_pois, _(u"POIs"))
-Topology.add_property('pois', POI.topology_pois, _(u"POIs"))
-Topology.add_property('all_pois', POI.topology_all_pois, _(u"POIs"))
-Topology.add_property('published_pois', POI.published_topology_pois, _(u"Published POIs"))
-Intervention.add_property('pois', lambda self: self.topology.pois if self.topology else [], _(u"POIs"))
-Project.add_property('pois', lambda self: self.edges_by_attr('pois'), _(u"POIs"))
-tourism_models.TouristicContent.add_property('pois', lambda self: intersecting(POI, self), _(u"POIs"))
-tourism_models.TouristicContent.add_property('published_pois', lambda self: intersecting(POI, self).filter(published=True), _(u"Published POIs"))
-tourism_models.TouristicEvent.add_property('pois', lambda self: intersecting(POI, self), _(u"POIs"))
-tourism_models.TouristicEvent.add_property('published_pois', lambda self: intersecting(POI, self).filter(published=True), _(u"Published POIs"))
->>>>>>> d21b6bf6
 
 
 class POIType(PictogramMixin):
@@ -821,13 +784,8 @@
 
     topo_object = models.OneToOneField(Topology, parent_link=True,
                                        db_column='evenement')
-<<<<<<< HEAD
     type = models.ForeignKey('ServiceType', related_name='services', verbose_name=_("Type"), db_column='type')
-    eid = models.CharField(verbose_name=_("External id"), max_length=128, blank=True, null=True, db_column='id_externe')
-=======
-    type = models.ForeignKey('ServiceType', related_name='services', verbose_name=_(u"Type"), db_column='type')
-    eid = models.CharField(verbose_name=_(u"External id"), max_length=1024, blank=True, null=True, db_column='id_externe')
->>>>>>> d21b6bf6
+    eid = models.CharField(verbose_name=_("External id"), max_length=1024, blank=True, null=True, db_column='id_externe')
 
     class Meta:
         db_table = 'o_t_service'
