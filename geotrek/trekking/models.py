--- conflicted
+++ resolved
@@ -496,13 +496,12 @@
     def __unicode__(self):
         return u"%s (%s)" % (self.name, self.type)
 
-<<<<<<< HEAD
     @models.permalink
     def get_document_public_url(self):
         """ Override ``geotrek.common.mixins.PublishableMixin``
         """
         return ('trekking:poi_document_public', [str(self.pk)])
-=======
+
     def save(self, *args, **kwargs):
         super(POI, self).save(*args, **kwargs)
         # Invalidate treks map
@@ -511,7 +510,6 @@
                 os.remove(trek.get_map_image_path())
             except OSError:
                 pass
->>>>>>> 12a48a5d
 
     @property
     def type_display(self):
