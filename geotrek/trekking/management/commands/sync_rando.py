# -*- encoding: UTF-8 -

import logging
import filecmp
import os
import re
import shutil
from time import sleep
from zipfile import ZipFile

from django.conf import settings
from django.contrib.auth.models import AnonymousUser
from django.core.management.base import BaseCommand, CommandError
from django.db.models import Q
from django.http import StreamingHttpResponse
from django.test.client import RequestFactory
from django.utils import translation, timezone
from django.utils.translation import ugettext as _
from landez import TilesManager
from landez.sources import DownloadError
from geotrek.common.models import FileType  # NOQA
from geotrek.altimetry.views import ElevationProfile, ElevationArea, serve_elevation_chart
from geotrek.common import models as common_models
from geotrek.common.views import ThemeViewSet
from geotrek.core.views import ParametersView
from geotrek.feedback.views import CategoryList as FeedbackCategoryList
from geotrek.flatpages.models import FlatPage
from geotrek.flatpages.views import FlatPageViewSet, FlatPageMeta
from geotrek.infrastructure import models as infrastructure_models
from geotrek.infrastructure.views import InfrastructureViewSet, SignageViewSet
from geotrek.tourism import models as tourism_models
from geotrek.tourism import views as tourism_views
from geotrek.trekking import models as trekking_models
from geotrek.trekking.views import (TrekViewSet, POIViewSet, TrekPOIViewSet,
                                    TrekGPXDetail, TrekKMLDetail, TrekServiceViewSet,
                                    ServiceViewSet, TrekDocumentPublic, TrekMeta, Meta,
                                    TrekInfrastructureViewSet, TrekSignageViewSet,)
if 'geotrek.sensitivity' in settings.INSTALLED_APPS:
    from geotrek.sensitivity import models as sensitivity_models
    from geotrek.sensitivity import views as sensitivity_views

# Register mapentity models
from geotrek.trekking import urls  # NOQA
from geotrek.tourism import urls  # NOQA


logger = logging.getLogger(__name__)


class ZipTilesBuilder(object):
    def __init__(self, filepath, close_zip, **builder_args):
        builder_args['tile_format'] = self.format_from_url(builder_args['tiles_url'])
        self.close_zip = close_zip
        self.zipfile = ZipFile(filepath, 'w')
        self.tm = TilesManager(**builder_args)

        if not isinstance(settings.MOBILE_TILES_URL, str) and len(settings.MOBILE_TILES_URL) > 1:
            for url in settings.MOBILE_TILES_URL[1:]:
                args = builder_args
                args['tiles_url'] = url
                args['tile_format'] = self.format_from_url(args['tiles_url'])
                self.tm.add_layer(TilesManager(**args), opacity=1)

        self.tiles = set()

    def format_from_url(self, url):
        """
        Try to guess the tile mime type from the tiles URL.
        Should work with basic stuff like `http://osm.org/{z}/{x}/{y}.png`
        or funky stuff like WMTS (`http://server/wmts?LAYER=...FORMAT=image/jpeg...)
        """
        m = re.search(r'FORMAT=([a-zA-Z/]+)&', url)
        if m:
            return m.group(1)
        return url.rsplit('.')[-1]

    def add_coverage(self, bbox, zoomlevels):
        self.tiles |= set(self.tm.tileslist(bbox, zoomlevels))

    def run(self):
        for tile in self.tiles:
            name = '{0}/{1}/{2}{ext}'.format(*tile, ext=settings.MOBILE_TILES_EXTENSION or self.tm._tile_extension)
            try:
                data = self.tm.tile(tile)
            except DownloadError:
                logger.warning("Failed to download tile %s" % name)
            else:
                self.zipfile.writestr(name, data)
        self.close_zip(self.zipfile)


class Command(BaseCommand):
    def add_arguments(self, parser):
        parser.add_argument('path')
        parser.add_argument('--url', '-u', dest='url', default='http://localhost', help='Base url')
        parser.add_argument('--rando-url', '-r', dest='rando_url', default='http://localhost',
                            help='Base url of public rando site')
        parser.add_argument('--source', '-s', dest='source', default=None, help='Filter by source(s)')
        parser.add_argument('--portal', '-P', dest='portal', default=None, help='Filter by portal(s)')
        parser.add_argument('--skip-pdf', '-p', action='store_true', dest='skip_pdf', default=False,
                            help='Skip generation of PDF files')
        parser.add_argument('--skip-tiles', '-t', action='store_true', dest='skip_tiles', default=False,
                            help='Skip generation of zip tiles files')
        parser.add_argument('--skip-dem', '-d', action='store_true', dest='skip_dem', default=False,
                            help='Skip generation of DEM files for 3D')
        parser.add_argument('--skip-profile-png', '-e', action='store_true', dest='skip_profile_png', default=False,
                            help='Skip generation of PNG elevation profile'),
        parser.add_argument('--languages', '-l', dest='languages', default='', help='Languages to sync')
        parser.add_argument('--with-touristicevents', '-w', action='store_true', dest='with_events', default=False,
                            help='include touristic events')
        parser.add_argument('--with-touristiccontent-categories', '-c', dest='content_categories',
                            default=None, help='include touristic contents '
                            '(filtered by category ID ex: --with-touristiccontent-categories="1,2,3")'),
        parser.add_argument('--with-signages', '-g', action='store_true', dest='with_signages', default=False,
                            help='include signages')
        parser.add_argument('--with-infrastructures', '-i', action='store_true', dest='with_infrastructures',
                            default=False, help='include infrastructures')

    def mkdirs(self, name):
        dirname = os.path.dirname(name)
        if not os.path.exists(dirname):
            os.makedirs(dirname)

    def sync_global_tiles(self):
        """ Creates a tiles file on the global extent.
        """
        zipname = os.path.join('zip', 'tiles', 'global.zip')

        if self.verbosity == 2:
            self.stdout.write("\x1b[36m**\x1b[0m \x1b[1m{name}\x1b[0m ...".format(name=zipname), ending="")
            self.stdout.flush()

        global_extent = settings.LEAFLET_CONFIG['SPATIAL_EXTENT']

        logger.info("Global extent is %s" % str(global_extent))
        global_file = os.path.join(self.tmp_root, zipname)

        logger.info("Build global tiles file...")
        self.mkdirs(global_file)

        def close_zip(zipfile):
            return self.close_zip(zipfile, zipname)

        tiles = ZipTilesBuilder(global_file, close_zip, **self.builder_args)
        tiles.add_coverage(bbox=global_extent,
                           zoomlevels=settings.MOBILE_TILES_GLOBAL_ZOOMS)
        tiles.run()

    def sync_trek_tiles(self, trek):
        """ Creates a tiles file for the specified Trek object.
        """
        zipname = os.path.join('zip', 'tiles', '{pk}.zip'.format(pk=trek.pk))

        if self.verbosity == 2:
<<<<<<< HEAD
            self.stdout.write("\x1b[36m**\x1b[0m \x1b[1m{name}\x1b[0m ...".format(name=zipname), ending="")
=======
            self.stdout.write(u"{name} ...".format(name=zipname), ending="")
>>>>>>> d21b6bf6
            self.stdout.flush()

        trek_file = os.path.join(self.tmp_root, zipname)

        def _radius2bbox(lng, lat, radius):
            return (lng - radius, lat - radius,
                    lng + radius, lat + radius)

        self.mkdirs(trek_file)

        def close_zip(zipfile):
            return self.close_zip(zipfile, zipname)

        tiles = ZipTilesBuilder(trek_file, close_zip, **self.builder_args)

        geom = trek.geom
        if geom.geom_type == 'MultiLineString':
            geom = geom[0]  # FIXME
        geom.transform(4326)

        for (lng, lat) in geom.coords:
            large = _radius2bbox(lng, lat, settings.MOBILE_TILES_RADIUS_LARGE)
            small = _radius2bbox(lng, lat, settings.MOBILE_TILES_RADIUS_SMALL)
            tiles.add_coverage(bbox=large, zoomlevels=settings.MOBILE_TILES_LOW_ZOOMS)
            tiles.add_coverage(bbox=small, zoomlevels=settings.MOBILE_TILES_HIGH_ZOOMS)

        tiles.run()

    def sync_view(self, lang, view, name, url='/', params={}, zipfile=None, fix2028=False, **kwargs):
        if self.verbosity == 2:
<<<<<<< HEAD
            self.stdout.write("\x1b[36m{lang}\x1b[0m \x1b[1m{name}\x1b[0m ...".format(lang=lang, name=name), ending="")
=======
            self.stdout.write(u"{lang} {name} ...".format(lang=lang, name=name), ending="")
>>>>>>> d21b6bf6
            self.stdout.flush()
        fullname = os.path.join(self.tmp_root, name)
        self.mkdirs(fullname)
        request = self.factory.get(url, params, HTTP_HOST=self.host)
        request.LANGUAGE_CODE = lang
        request.user = AnonymousUser()
        try:
            response = view(request, **kwargs)
            if hasattr(response, 'render'):
                response.render()
        except Exception as e:
            self.successfull = False
<<<<<<< HEAD
            if self.verbosity == 2:
                self.stdout.write("\x1b[3D\x1b[31mfailed ({})\x1b[0m".format(e))
            return
        if response.status_code != 200:
            self.successfull = False
            if self.verbosity == 2:
                self.stdout.write("\x1b[3D\x1b[31;1mfailed (HTTP {code})\x1b[0m".format(code=response.status_code))
=======
            if self.verbosity > 0:
                self.stderr.write(self.style.ERROR(u"failed ({})".format(e)))
            return
        if response.status_code != 200:
            self.successfull = False
            if self.verbosity > 0:
                self.stderr.write(self.style.ERROR(u"failed (HTTP {code})".format(code=response.status_code)))
>>>>>>> d21b6bf6
            return
        f = open(fullname, 'w')
        if isinstance(response, StreamingHttpResponse):
            content = ''
            for sc in response.streaming_content:
                content += sc.decode()
        else:
<<<<<<< HEAD
            content = response.content.decode()
=======
            content = response.content
        # Fix strange unicode characters 2028 and 2029 that make Geotrek-mobile crash
        if fix2028:
            content = content.replace('\\u2028', '\\n')
            content = content.replace('\\u2029', '\\n')
>>>>>>> d21b6bf6
        f.write(content)
        f.close()
        oldfilename = os.path.join(self.dst_root, name)
        # If new file is identical to old one, don't recreate it. This will help backup
        if os.path.isfile(oldfilename) and filecmp.cmp(fullname, oldfilename):
            os.unlink(fullname)
            os.link(oldfilename, fullname)
            if self.verbosity == 2:
<<<<<<< HEAD
                self.stdout.write("\x1b[3D\x1b[32munchanged\x1b[0m")
        else:
            if self.verbosity == 2:
                self.stdout.write("\x1b[3D\x1b[32mgenerated\x1b[0m")
=======
                self.stdout.write(u"unchanged")
        else:
            if self.verbosity == 2:
                self.stdout.write(u"generated")
>>>>>>> d21b6bf6
        # FixMe: Find why there are duplicate files.
        if zipfile:
            if name not in zipfile.namelist():
                zipfile.write(fullname, name)

    def sync_json(self, lang, viewset, name, zipfile=None, params={}, as_view_args=[], **kwargs):
        view = viewset.as_view(*as_view_args)
        name = os.path.join('api', lang, '{name}.json'.format(name=name))
        if self.source:
            params['source'] = ','.join(self.source)
        if self.portal:
            params['portal'] = ','.join(self.portal)
        self.sync_view(lang, view, name, params=params, zipfile=zipfile, fix2028=True, **kwargs)

    def sync_geojson(self, lang, viewset, name, zipfile=None, params={}, **kwargs):
        view = viewset.as_view({'get': 'list'})
        name = os.path.join('api', lang, name)
        params.update({'format': 'geojson'})

        if self.source:
            params['source'] = ','.join(self.source)

        elif 'source' in list(params.keys()):
            # bug source is still in cache when executing command
            del params['source']

        if self.portal:
            params['portal'] = ','.join(self.portal)

        elif 'portal' in list(params.keys()):
            del params['portal']

        self.sync_view(lang, view, name, params=params, zipfile=zipfile, fix2028=True, **kwargs)

    def sync_trek_infrastructures(self, lang, trek, zipfile=None):
        params = {'format': 'geojson'}
        view = TrekInfrastructureViewSet.as_view({'get': 'list'})
        name = os.path.join('api', lang, 'treks', str(trek.pk), 'infrastructures.geojson')
        self.sync_view(lang, view, name, params=params, zipfile=zipfile, pk=trek.pk)

    def sync_trek_signages(self, lang, trek, zipfile=None):
        params = {'format': 'geojson'}
        view = TrekSignageViewSet.as_view({'get': 'list'})
        name = os.path.join('api', lang, 'treks', str(trek.pk), 'signages.geojson')
        self.sync_view(lang, view, name, params=params, zipfile=zipfile, pk=trek.pk)

    def sync_trek_pois(self, lang, trek, zipfile=None):
        params = {'format': 'geojson'}
        if settings.ZIP_TOURISTIC_CONTENTS_AS_POI:
            view = tourism_views.TrekTouristicContentAndPOIViewSet.as_view({'get': 'list'})
            name = os.path.join('api', lang, 'treks', str(trek.pk), 'pois.geojson')
            self.sync_view(lang, view, name, params=params, zipfile=zipfile, pk=trek.pk)
            view = TrekPOIViewSet.as_view({'get': 'list'})
            self.sync_view(lang, view, name, params=params, zipfile=None, pk=trek.pk)
        else:
            view = TrekPOIViewSet.as_view({'get': 'list'})
            name = os.path.join('api', lang, 'treks', str(trek.pk), 'pois.geojson')
            self.sync_view(lang, view, name, params=params, zipfile=zipfile, pk=trek.pk)

    def sync_trek_services(self, lang, trek, zipfile=None):
        view = TrekServiceViewSet.as_view({'get': 'list'})
        name = os.path.join('api', lang, 'treks', str(trek.pk), 'services.geojson')
        self.sync_view(lang, view, name, params={'format': 'geojson'}, zipfile=zipfile, pk=trek.pk)

    def sync_object_view(self, lang, obj, view, basename_fmt, zipfile=None, params={}, **kwargs):
        modelname = obj._meta.model_name
        name = os.path.join('api', lang, '{modelname}s'.format(modelname=modelname), str(obj.pk), basename_fmt.format(obj=obj))
        self.sync_view(lang, view, name, params=params, zipfile=zipfile, pk=obj.pk, **kwargs)

    def sync_trek_pdf(self, lang, obj):
        if self.skip_pdf:
            return
        view = TrekDocumentPublic.as_view(model=type(obj))
        params = {}
        if self.source:
            params['source'] = self.source[0]
        if self.portal:
            params['portal'] = ','.join(self.portal)
        self.sync_object_view(lang, obj, view, '{obj.slug}.pdf', params=params)

    def sync_profile_json(self, lang, obj, zipfile=None):
        view = ElevationProfile.as_view(model=type(obj))
        self.sync_object_view(lang, obj, view, 'profile.json', zipfile=zipfile)

    def sync_profile_png(self, lang, obj, zipfile=None):
        view = serve_elevation_chart
        model_name = type(obj)._meta.model_name
        self.sync_object_view(lang, obj, view, 'profile.png', zipfile=zipfile, model_name=model_name, from_command=True)

    def sync_dem(self, lang, obj):
        if self.skip_dem:
            return
        view = ElevationArea.as_view(model=type(obj))
        self.sync_object_view(lang, obj, view, 'dem.json')

    def sync_gpx(self, lang, obj):
        self.sync_object_view(lang, obj, TrekGPXDetail.as_view(), '{obj.slug}.gpx')

    def sync_kml(self, lang, obj):
        self.sync_object_view(lang, obj, TrekKMLDetail.as_view(), '{obj.slug}.kml')

    def sync_meta(self, lang):
        name = os.path.join('meta', lang, 'index.html')
        self.sync_view(lang, Meta.as_view(), name, params={'rando_url': self.rando_url, 'lang': lang})

    def sync_trek_meta(self, lang, obj):
        name = os.path.join('meta', lang, obj.rando_url, 'index.html')
        self.sync_view(lang, TrekMeta.as_view(), name, pk=obj.pk, params={'rando_url': self.rando_url})

    def sync_touristiccontent_meta(self, lang, obj):
        name = os.path.join('meta', lang, obj.rando_url, 'index.html')
        self.sync_view(lang, tourism_views.TouristicContentMeta.as_view(), name, pk=obj.pk,
                       params={'rando_url': self.rando_url})

    def sync_touristicevent_meta(self, lang, obj):
        name = os.path.join('meta', lang, obj.rando_url, 'index.html')
        self.sync_view(lang, tourism_views.TouristicEventMeta.as_view(), name, pk=obj.pk,
                       params={'rando_url': self.rando_url})

    def sync_file(self, lang, name, src_root, url, zipfile=None):
        url = url.strip('/')
        src = os.path.join(src_root, name)
        dst = os.path.join(self.tmp_root, url, name)
        self.mkdirs(dst)
        if not os.path.isfile(dst):
            os.link(src, dst)
        if zipfile:
            zipfile.write(dst, os.path.join(url, name))
        if self.verbosity == 2:
<<<<<<< HEAD
            self.stdout.write("\x1b[36m{lang}\x1b[0m \x1b[1m{url}/{name}\x1b[0m \x1b[32mcopied\x1b[0m".format(lang=lang, url=url, name=name))
=======
            self.stdout.write(u"{lang} {url}/{name} copied".format(lang=lang, url=url, name=name))
>>>>>>> d21b6bf6

    def sync_static_file(self, lang, name):
        self.sync_file(lang, name, settings.STATIC_ROOT, settings.STATIC_URL)

    def sync_media_file(self, lang, field, zipfile=None):
        if field and field.name:
            self.sync_file(lang, field.name, settings.MEDIA_ROOT, settings.MEDIA_URL, zipfile=zipfile)

    def sync_pictograms(self, lang, model, zipfile=None):
        for obj in model.objects.all():
            self.sync_media_file(lang, obj.pictogram, zipfile=zipfile)

    def sync_poi_media(self, lang, poi):
        if poi.resized_pictures:
            self.sync_media_file(lang, poi.resized_pictures[0][1], zipfile=self.trek_zipfile)
        for picture, resized in poi.resized_pictures[1:]:
            self.sync_media_file(lang, resized)
        for other_file in poi.files:
            self.sync_media_file(lang, other_file.attachment_file)

    def sync_trek(self, lang, trek):
        zipname = os.path.join('zip', 'treks', lang, '{pk}.zip'.format(pk=trek.pk))
        zipfullname = os.path.join(self.tmp_root, zipname)
        self.mkdirs(zipfullname)
        self.trek_zipfile = ZipFile(zipfullname, 'w')

        self.sync_json(lang, ParametersView, 'parameters', zipfile=self.zipfile)
        self.sync_json(lang, ThemeViewSet, 'themes', as_view_args=[{'get': 'list'}], zipfile=self.zipfile)
        self.sync_trek_pois(lang, trek, zipfile=self.zipfile)
        if self.with_infrastructures:
            self.sync_trek_infrastructures(lang, trek)
        if self.with_signages:
            self.sync_trek_signages(lang, trek)
        self.sync_trek_services(lang, trek, zipfile=self.zipfile)
        self.sync_gpx(lang, trek)
        self.sync_kml(lang, trek)
        self.sync_trek_meta(lang, trek)
        self.sync_trek_pdf(lang, trek)
        self.sync_profile_json(lang, trek)
        if not self.skip_profile_png:
            self.sync_profile_png(lang, trek, zipfile=self.zipfile)
        self.sync_dem(lang, trek)
        for desk in trek.information_desks.all():
            self.sync_media_file(lang, desk.thumbnail, zipfile=self.trek_zipfile)
        for poi in trek.published_pois:
            self.sync_poi_media(lang, poi)
        if settings.ZIP_TOURISTIC_CONTENTS_AS_POI:
            for content in trek.published_touristic_contents:
                if content.resized_pictures:
                    self.sync_media_file(lang, content.resized_pictures[0][1], zipfile=self.trek_zipfile)
        self.sync_media_file(lang, trek.thumbnail, zipfile=self.zipfile)
        for picture, resized in trek.resized_pictures:
            self.sync_media_file(lang, resized, zipfile=self.trek_zipfile)

        if self.with_events:
            self.sync_trek_touristicevents(lang, trek, zipfile=self.zipfile)

        if self.categories:
            self.sync_trek_touristiccontents(lang, trek, zipfile=self.zipfile)

        if 'geotrek.sensitivity' in settings.INSTALLED_APPS:
            self.sync_trek_sensitiveareas(lang, trek)

        if self.verbosity == 2:
<<<<<<< HEAD
            self.stdout.write("\x1b[36m{lang}\x1b[0m \x1b[1m{name}\x1b[0m ...".format(lang=lang, name=zipname),
=======
            self.stdout.write(u"{lang} {name} ...".format(lang=lang, name=zipname),
>>>>>>> d21b6bf6
                              ending="")

        self.close_zip(self.trek_zipfile, zipname)

    def close_zip(self, zipfile, name):
        oldzipfilename = os.path.join(self.dst_root, name)
        zipfilename = os.path.join(self.tmp_root, name)
        try:
            oldzipfile = ZipFile(oldzipfilename, 'r')
        except IOError:
            uptodate = False
        else:
            old = set([(zi.filename, zi.CRC) for zi in oldzipfile.infolist()])
            new = set([(zi.filename, zi.CRC) for zi in zipfile.infolist()])
            uptodate = (old == new)
            oldzipfile.close()

        zipfile.close()
        if uptodate:
            stat = os.stat(oldzipfilename)
            os.utime(zipfilename, (stat.st_atime, stat.st_mtime))

        if self.verbosity == 2:
            if uptodate:
<<<<<<< HEAD
                self.stdout.write("\x1b[3D\x1b[32munchanged\x1b[0m")
            else:
                self.stdout.write("\x1b[3D\x1b[32mzipped\x1b[0m")
=======
                self.stdout.write(u"unchanged")
            else:
                self.stdout.write(u"zipped")
>>>>>>> d21b6bf6

    def sync_flatpages(self, lang):
        self.sync_geojson(lang, FlatPageViewSet, 'flatpages.geojson', zipfile=self.zipfile)
        flatpages = FlatPage.objects.filter(published=True)
        if self.source:
            flatpages = flatpages.filter(source__name__in=self.source)
        if self.portal:
            flatpages = flatpages.filter(Q(portal__name__in=self.portal) | Q(portal=None))
        for flatpage in flatpages:
            name = os.path.join('meta', lang, flatpage.rando_url, 'index.html')
            self.sync_view(lang, FlatPageMeta.as_view(), name, pk=flatpage.pk, params={'rando_url': self.rando_url})

    def sync_trekking(self, lang):
        zipname = os.path.join('zip', 'treks', lang, 'global.zip')
        zipfullname = os.path.join(self.tmp_root, zipname)
        self.mkdirs(zipfullname)
        self.zipfile = ZipFile(zipfullname, 'w')

        self.sync_geojson(lang, TrekViewSet, 'treks.geojson', zipfile=self.zipfile)
        self.sync_geojson(lang, POIViewSet, 'pois.geojson')
        if self.with_infrastructures:
            self.sync_geojson(lang, InfrastructureViewSet, 'infrastructures.geojson')
        if self.with_signages:
            self.sync_geojson(lang, SignageViewSet, 'signages.geojson')
            self.sync_static_file(lang, 'infrastructure/picto-infrastructure.png')
            self.sync_static_file(lang, 'infrastructure/picto-signage.png')
        if 'geotrek.flatpages' in settings.INSTALLED_APPS:
            self.sync_flatpages(lang)
        self.sync_geojson(lang, ServiceViewSet, 'services.geojson', zipfile=self.zipfile)
        self.sync_view(lang, FeedbackCategoryList.as_view(),
                       os.path.join('api', lang, 'feedback', 'categories.json'),
                       zipfile=self.zipfile)
        self.sync_static_file(lang, 'trekking/trek.svg')
        self.sync_static_file(lang, 'trekking/itinerancy.svg')
        self.sync_pictograms(lang, common_models.Theme, zipfile=self.zipfile)
        self.sync_pictograms(lang, common_models.RecordSource, zipfile=self.zipfile)
        if self.with_signages or self.with_infrastructures:
            self.sync_pictograms(lang, infrastructure_models.InfrastructureType)
        self.sync_pictograms(lang, trekking_models.TrekNetwork, zipfile=self.zipfile)
        self.sync_pictograms(lang, trekking_models.Practice, zipfile=self.zipfile)
        self.sync_pictograms(lang, trekking_models.Accessibility, zipfile=self.zipfile)
        self.sync_pictograms(lang, trekking_models.DifficultyLevel, zipfile=self.zipfile)
        self.sync_pictograms(lang, trekking_models.POIType, zipfile=self.zipfile)
        self.sync_pictograms(lang, trekking_models.ServiceType, zipfile=self.zipfile)
        self.sync_pictograms(lang, trekking_models.Route, zipfile=self.zipfile)
        self.sync_pictograms(lang, trekking_models.WebLinkCategory)
        if settings.ZIP_TOURISTIC_CONTENTS_AS_POI:
            self.sync_pictograms('**', tourism_models.TouristicContentCategory, zipfile=self.zipfile)

        treks = trekking_models.Trek.objects.existing().order_by('pk')
        treks = treks.filter(
            Q(**{'published_{lang}'.format(lang=lang): True})
            | Q(**{'trek_parents__parent__published_{lang}'.format(lang=lang): True,
                   'trek_parents__parent__deleted': False})
        )

        if self.source:
            treks = treks.filter(source__name__in=self.source)

        if self.portal:
            treks = treks.filter(Q(portal__name__in=self.portal) | Q(portal=None))

        for trek in treks:
            self.sync_trek(lang, trek)

        self.sync_tourism(lang)
        self.sync_meta(lang)

        if 'geotrek.sensitivity' in settings.INSTALLED_APPS:
            self.sync_sensitiveareas(lang)

        if self.verbosity == 2:
<<<<<<< HEAD
            self.stdout.write("\x1b[36m{lang}\x1b[0m \x1b[1m{name}\x1b[0m ...".format(lang=lang, name=zipname), ending="")
=======
            self.stdout.write(u"{lang} {name} ...".format(lang=lang, name=zipname), ending="")
>>>>>>> d21b6bf6

        self.close_zip(self.zipfile, zipname)

    def sync_tiles(self):
        if not self.skip_tiles:

            if self.celery_task:
                self.celery_task.update_state(
                    state='PROGRESS',
                    meta={
                        'name': self.celery_task.name,
                        'current': 10,
                        'total': 100,
                        'infos': "{}".format(_("Global tiles syncing ..."))
                    }
                )

            self.sync_global_tiles()

            if self.celery_task:
                self.celery_task.update_state(
                    state='PROGRESS',
                    meta={
                        'name': self.celery_task.name,
                        'current': 20,
                        'total': 100,
                        'infos': "{}".format(_("Trek tiles syncing ..."))
                    }
                )

            treks = trekking_models.Trek.objects.existing().order_by('pk')
            if self.source:
                treks = treks.filter(source__name__in=self.source)

            if self.portal:
                treks = treks.filter(Q(portal__name__in=self.portal) | Q(portal=None))

            for trek in treks:
                if trek.any_published or any([parent.any_published for parent in trek.parents]):
                    self.sync_trek_tiles(trek)

            if self.celery_task:
                self.celery_task.update_state(
                    state='PROGRESS',
                    meta={
                        'name': self.celery_task.name,
                        'current': 30,
                        'total': 100,
                        'infos': "{}".format(_("Tiles synced ..."))
                    }
                )

    def sync_content(self, lang, content):
        self.sync_touristiccontent_meta(lang, content)

        if not self.skip_pdf:
            params = {}
            if self.source:
                params['source'] = self.source[0]

            view = tourism_views.TouristicContentDocumentPublic.as_view(model=type(content))
            self.sync_object_view(lang, content, view, '{obj.slug}.pdf', params=params)

        for picture, resized in content.resized_pictures:
            self.sync_media_file(lang, resized)

    def sync_event(self, lang, event):
        self.sync_touristicevent_meta(lang, event)

        if not self.skip_pdf:
            params = {}
            if self.source:
                params['source'] = self.source[0]
            if self.portal:
                params['portal'] = self.portal[0]
            view = tourism_views.TouristicEventDocumentPublic.as_view(model=type(event))
            self.sync_object_view(lang, event, view, '{obj.slug}.pdf', params=params)

        for picture, resized in event.resized_pictures:
            self.sync_media_file(lang, resized)

    def sync_sensitiveareas(self, lang):
        self.sync_geojson(lang, sensitivity_views.SensitiveAreaViewSet, 'sensitiveareas.geojson',
                          params={'practices': 'Terrestre'})
        for area in sensitivity_models.SensitiveArea.objects.existing().filter(published=True):
            name = os.path.join('api', lang, 'sensitiveareas', '{obj.pk}.kml'.format(obj=area))
            self.sync_view(lang, sensitivity_views.SensitiveAreaKMLDetail.as_view(), name, pk=area.pk)
            self.sync_media_file(lang, area.species.pictogram)

    def sync_trek_sensitiveareas(self, lang, trek):
        params = {'format': 'geojson', 'practices': 'Terrestre'}

        view = sensitivity_views.TrekSensitiveAreaViewSet.as_view({'get': 'list'})
        name = os.path.join('api', lang, 'treks', str(trek.pk), 'sensitiveareas.geojson')
        self.sync_view(lang, view, name, params=params, pk=trek.pk)

    def sync_tourism(self, lang):
        self.sync_geojson(lang, tourism_views.TouristicContentViewSet, 'touristiccontents.geojson')
        self.sync_geojson(lang, tourism_views.TouristicEventViewSet, 'touristicevents.geojson',
                          params={'ends_after': timezone.now().strftime('%Y-%m-%d')})

        # picto touristic events
        self.sync_file(lang,
                       os.path.join('tourism', 'touristicevent.svg'),
                       settings.STATIC_ROOT,
                       settings.STATIC_URL,
                       zipfile=self.zipfile)

        # json with
        params = {}

        if self.categories:
            params.update({'categories': ','.join(category for category in self.categories), })

        if self.with_events:
            params.update({'events': '1'})

        self.sync_json(lang, tourism_views.TouristicCategoryView,
                       'touristiccategories',
                       zipfile=self.zipfile, params=params)

        # pictos touristic content catgories
        for category in tourism_models.TouristicContentCategory.objects.all():
            self.sync_media_file(lang, category.pictogram, zipfile=self.zipfile)

        contents = tourism_models.TouristicContent.objects.existing().order_by('pk')
        contents = contents.filter(**{'published_{lang}'.format(lang=lang): True})

        if self.source:
            contents = contents.filter(source__name__in=self.source)

        if self.portal:
            contents = contents.filter(Q(portal__name__in=self.portal) | Q(portal=None))

        for content in contents:
            self.sync_content(lang, content)

        events = tourism_models.TouristicEvent.objects.existing().order_by('pk')
        events = events.filter(**{'published_{lang}'.format(lang=lang): True})

        if self.source:
            events = events.filter(source__name__in=self.source)

        if self.portal:
            events = events.filter(Q(portal__name__in=self.portal) | Q(portal=None))

        for event in events:
            self.sync_event(lang, event)

        # Information desks
        self.sync_geojson(lang, tourism_views.InformationDeskViewSet, 'information_desks.geojson')
        for pk in tourism_models.InformationDeskType.objects.values_list('pk', flat=True):
            name = 'information_desks-{}.geojson'.format(pk)
            self.sync_geojson(lang, tourism_views.InformationDeskViewSet, name, type=pk)
        for desk in tourism_models.InformationDesk.objects.all():
            self.sync_media_file(lang, desk.thumbnail)

    def sync_trek_touristiccontents(self, lang, trek, zipfile=None):
        params = {'format': 'geojson',
                  'categories': ','.join(category for category in self.categories)}
        if self.portal:
            params['portal'] = ','.join(portal for portal in self.portal)

        view = tourism_views.TrekTouristicContentViewSet.as_view({'get': 'list'})
        name = os.path.join('api', lang, 'treks', str(trek.pk), 'touristiccontents.geojson')
        self.sync_view(lang, view, name, params=params, zipfile=zipfile, pk=trek.pk)

        for content in trek.touristic_contents.all():
            self.sync_touristiccontent_media(lang, content, zipfile=self.trek_zipfile)

    def sync_trek_touristicevents(self, lang, trek, zipfile=None):
        params = {'format': 'geojson',
                  'portal': ','.join(portal for portal in self.portal)}
        view = tourism_views.TrekTouristicEventViewSet.as_view({'get': 'list'})
        name = os.path.join('api', lang, 'treks', str(trek.pk), 'touristicevents.geojson')
        self.sync_view(lang, view, name, params=params, zipfile=zipfile, pk=trek.pk)

        for event in trek.touristic_events.all():
            self.sync_touristicevent_media(lang, event, zipfile=self.trek_zipfile)

    def sync_touristicevent_media(self, lang, event, zipfile=None):
        if event.resized_pictures:
            self.sync_media_file(lang, event.resized_pictures[0][1], zipfile=zipfile)
        for picture, resized in event.resized_pictures[1:]:
            self.sync_media_file(lang, resized)

    def sync_touristiccontent_media(self, lang, content, zipfile=None):
        if content.resized_pictures:
            self.sync_media_file(lang, content.resized_pictures[0][1], zipfile=zipfile)
        for picture, resized in content.resized_pictures[1:]:
            self.sync_media_file(lang, resized)

    def sync(self):
        self.sync_tiles()

        step_value = int(50 / len(settings.MODELTRANSLATION_LANGUAGES))
        current_value = 30

        for lang in self.languages:
            if self.celery_task:
                self.celery_task.update_state(
                    state='PROGRESS',
                    meta={
                        'name': self.celery_task.name,
                        'current': current_value + step_value,
                        'total': 100,
                        'infos': "{} : {} ...".format(_("Language"), lang)
                    }
                )
                current_value = current_value + step_value

            translation.activate(lang)
            self.sync_trekking(lang)
            translation.deactivate()

        self.sync_static_file('**', 'tourism/touristicevent.svg')
        self.sync_pictograms('**', tourism_models.InformationDeskType)
        self.sync_pictograms('**', tourism_models.TouristicContentCategory)
        self.sync_pictograms('**', tourism_models.TouristicContentType)
        self.sync_pictograms('**', tourism_models.TouristicEventType)

    def check_dst_root_is_empty(self):
        if not os.path.exists(self.dst_root):
            return
        existing = set([os.path.basename(p) for p in os.listdir(self.dst_root)])
        remaining = existing - set(('api', 'media', 'meta', 'static', 'zip'))
        if remaining:
            raise CommandError("Destination directory contains extra data")

    def rename_root(self):
        if os.path.exists(self.dst_root):
            tmp_root2 = os.path.join(os.path.dirname(self.dst_root), 'deprecated_sync_rando')
            os.rename(self.dst_root, tmp_root2)
            os.rename(self.tmp_root, self.dst_root)
            shutil.rmtree(tmp_root2)
        else:
            os.rename(self.tmp_root, self.dst_root)

    def handle(self, *args, **options):
        self.successfull = True
        self.verbosity = options['verbosity']
        self.dst_root = options["path"].rstrip('/')
        self.check_dst_root_is_empty()

        if not options['url'].startswith(('http://', 'https://')):
            raise CommandError('url parameter should start with http:// or https:// ()')

        self.referer = options['url']
        self.host = self.referer.split('://')[1]
        self.rando_url = options['rando_url']
        if self.rando_url.endswith('/'):
            self.rando_url = self.rando_url[:-1]
        self.factory = RequestFactory()
        self.tmp_root = os.path.join(os.path.dirname(self.dst_root), 'tmp_sync_rando')
        if os.path.exists(self.tmp_root):
            shutil.rmtree(self.tmp_root)
        os.mkdir(self.tmp_root)
        self.skip_pdf = options['skip_pdf']
        self.skip_tiles = options['skip_tiles']
        self.skip_dem = options['skip_dem']
        self.skip_profile_png = options['skip_profile_png']
        self.source = options['source']
        if options['languages']:
            self.languages = options['languages'].split(',')
        else:
            self.languages = settings.MODELTRANSLATION_LANGUAGES
        self.with_events = options.get('with_events', False)
        self.categories = None
<<<<<<< HEAD
        if options.get('content_categories', ""):
            self.categories = options.get('content_categories', "").split(',')
=======
        if options.get('content_categories', u""):
            self.categories = options.get('content_categories', u"").split(',')
        self.with_signages = options.get('with_signages', False)
        self.with_infrastructures = options.get('with_infrastructures', False)
>>>>>>> d21b6bf6
        self.celery_task = options.get('task', None)

        if self.source is not None:
            self.source = self.source.split(',')

        if options['portal'] is not None:
            self.portal = options['portal'].split(',')

        else:
            self.portal = []

        if isinstance(settings.MOBILE_TILES_URL, str):
            tiles_url = settings.MOBILE_TILES_URL
        else:
            tiles_url = settings.MOBILE_TILES_URL[0]
        self.builder_args = {
            'tiles_url': tiles_url,
            'tiles_headers': {"Referer": self.referer},
            'ignore_errors': True,
            'tiles_dir': os.path.join(settings.VAR_DIR, 'tiles'),
        }
        try:
            self.sync()
            if self.celery_task:
                self.celery_task.update_state(
                    state='PROGRESS',
                    meta={
                        'name': self.celery_task.name,
                        'current': 100,
                        'total': 100,
                        'infos': "{}".format(_("Sync ended"))
                    }
                )
        except Exception:
            shutil.rmtree(self.tmp_root)
            raise

        self.rename_root()

        done_message = 'Done'
        if self.successfull:
            done_message = self.style.SUCCESS(done_message)

        if self.verbosity >= 1:
            self.stdout.write(done_message)

        if not self.successfull:
            raise CommandError('Some errors raised during synchronization.')

        sleep(2)  # end sleep to ensure sync page get result<|MERGE_RESOLUTION|>--- conflicted
+++ resolved
@@ -152,11 +152,7 @@
         zipname = os.path.join('zip', 'tiles', '{pk}.zip'.format(pk=trek.pk))
 
         if self.verbosity == 2:
-<<<<<<< HEAD
-            self.stdout.write("\x1b[36m**\x1b[0m \x1b[1m{name}\x1b[0m ...".format(name=zipname), ending="")
-=======
-            self.stdout.write(u"{name} ...".format(name=zipname), ending="")
->>>>>>> d21b6bf6
+            self.stdout.write("{name} ...".format(name=zipname), ending="")
             self.stdout.flush()
 
         trek_file = os.path.join(self.tmp_root, zipname)
@@ -187,11 +183,7 @@
 
     def sync_view(self, lang, view, name, url='/', params={}, zipfile=None, fix2028=False, **kwargs):
         if self.verbosity == 2:
-<<<<<<< HEAD
-            self.stdout.write("\x1b[36m{lang}\x1b[0m \x1b[1m{name}\x1b[0m ...".format(lang=lang, name=name), ending="")
-=======
-            self.stdout.write(u"{lang} {name} ...".format(lang=lang, name=name), ending="")
->>>>>>> d21b6bf6
+            self.stdout.write("{lang} {name} ...".format(lang=lang, name=name), ending="")
             self.stdout.flush()
         fullname = os.path.join(self.tmp_root, name)
         self.mkdirs(fullname)
@@ -204,23 +196,13 @@
                 response.render()
         except Exception as e:
             self.successfull = False
-<<<<<<< HEAD
-            if self.verbosity == 2:
-                self.stdout.write("\x1b[3D\x1b[31mfailed ({})\x1b[0m".format(e))
-            return
-        if response.status_code != 200:
-            self.successfull = False
-            if self.verbosity == 2:
-                self.stdout.write("\x1b[3D\x1b[31;1mfailed (HTTP {code})\x1b[0m".format(code=response.status_code))
-=======
             if self.verbosity > 0:
-                self.stderr.write(self.style.ERROR(u"failed ({})".format(e)))
+                self.stderr.write(self.style.ERROR("failed ({})".format(e)))
             return
         if response.status_code != 200:
             self.successfull = False
             if self.verbosity > 0:
-                self.stderr.write(self.style.ERROR(u"failed (HTTP {code})".format(code=response.status_code)))
->>>>>>> d21b6bf6
+                self.stderr.write(self.style.ERROR("failed (HTTP {code})".format(code=response.status_code)))
             return
         f = open(fullname, 'w')
         if isinstance(response, StreamingHttpResponse):
@@ -228,15 +210,12 @@
             for sc in response.streaming_content:
                 content += sc.decode()
         else:
-<<<<<<< HEAD
-            content = response.content.decode()
-=======
             content = response.content
         # Fix strange unicode characters 2028 and 2029 that make Geotrek-mobile crash
+        # Check Python3
         if fix2028:
             content = content.replace('\\u2028', '\\n')
             content = content.replace('\\u2029', '\\n')
->>>>>>> d21b6bf6
         f.write(content)
         f.close()
         oldfilename = os.path.join(self.dst_root, name)
@@ -245,17 +224,10 @@
             os.unlink(fullname)
             os.link(oldfilename, fullname)
             if self.verbosity == 2:
-<<<<<<< HEAD
-                self.stdout.write("\x1b[3D\x1b[32munchanged\x1b[0m")
+                self.stdout.write("unchanged")
         else:
             if self.verbosity == 2:
-                self.stdout.write("\x1b[3D\x1b[32mgenerated\x1b[0m")
-=======
-                self.stdout.write(u"unchanged")
-        else:
-            if self.verbosity == 2:
-                self.stdout.write(u"generated")
->>>>>>> d21b6bf6
+                self.stdout.write("generated")
         # FixMe: Find why there are duplicate files.
         if zipfile:
             if name not in zipfile.namelist():
@@ -385,11 +357,7 @@
         if zipfile:
             zipfile.write(dst, os.path.join(url, name))
         if self.verbosity == 2:
-<<<<<<< HEAD
-            self.stdout.write("\x1b[36m{lang}\x1b[0m \x1b[1m{url}/{name}\x1b[0m \x1b[32mcopied\x1b[0m".format(lang=lang, url=url, name=name))
-=======
-            self.stdout.write(u"{lang} {url}/{name} copied".format(lang=lang, url=url, name=name))
->>>>>>> d21b6bf6
+            self.stdout.write("{lang} {url}/{name} copied".format(lang=lang, url=url, name=name))
 
     def sync_static_file(self, lang, name):
         self.sync_file(lang, name, settings.STATIC_ROOT, settings.STATIC_URL)
@@ -454,11 +422,7 @@
             self.sync_trek_sensitiveareas(lang, trek)
 
         if self.verbosity == 2:
-<<<<<<< HEAD
-            self.stdout.write("\x1b[36m{lang}\x1b[0m \x1b[1m{name}\x1b[0m ...".format(lang=lang, name=zipname),
-=======
-            self.stdout.write(u"{lang} {name} ...".format(lang=lang, name=zipname),
->>>>>>> d21b6bf6
+            self.stdout.write("{lang} {name} ...".format(lang=lang, name=zipname),
                               ending="")
 
         self.close_zip(self.trek_zipfile, zipname)
@@ -483,15 +447,9 @@
 
         if self.verbosity == 2:
             if uptodate:
-<<<<<<< HEAD
-                self.stdout.write("\x1b[3D\x1b[32munchanged\x1b[0m")
+                self.stdout.write("unchanged")
             else:
-                self.stdout.write("\x1b[3D\x1b[32mzipped\x1b[0m")
-=======
-                self.stdout.write(u"unchanged")
-            else:
-                self.stdout.write(u"zipped")
->>>>>>> d21b6bf6
+                self.stdout.write("zipped")
 
     def sync_flatpages(self, lang):
         self.sync_geojson(lang, FlatPageViewSet, 'flatpages.geojson', zipfile=self.zipfile)
@@ -564,11 +522,7 @@
             self.sync_sensitiveareas(lang)
 
         if self.verbosity == 2:
-<<<<<<< HEAD
-            self.stdout.write("\x1b[36m{lang}\x1b[0m \x1b[1m{name}\x1b[0m ...".format(lang=lang, name=zipname), ending="")
-=======
-            self.stdout.write(u"{lang} {name} ...".format(lang=lang, name=zipname), ending="")
->>>>>>> d21b6bf6
+            self.stdout.write("{lang} {name} ...".format(lang=lang, name=zipname), ending="")
 
         self.close_zip(self.zipfile, zipname)
 
@@ -837,15 +791,10 @@
             self.languages = settings.MODELTRANSLATION_LANGUAGES
         self.with_events = options.get('with_events', False)
         self.categories = None
-<<<<<<< HEAD
         if options.get('content_categories', ""):
             self.categories = options.get('content_categories', "").split(',')
-=======
-        if options.get('content_categories', u""):
-            self.categories = options.get('content_categories', u"").split(',')
         self.with_signages = options.get('with_signages', False)
         self.with_infrastructures = options.get('with_infrastructures', False)
->>>>>>> d21b6bf6
         self.celery_task = options.get('task', None)
 
         if self.source is not None:
