# SOME DESCRIPTIVE TITLE.
# Copyright (C) YEAR THE PACKAGE'S COPYRIGHT HOLDER
# This file is distributed under the same license as the PACKAGE package.
# FIRST AUTHOR <EMAIL@ADDRESS>, YEAR.
#
msgid ""
msgstr ""
"Project-Id-Version: \n"
"Report-Msgid-Bugs-To: \n"
"POT-Creation-Date: 2022-02-03 17:15+0000\n"
"PO-Revision-Date: 2020-04-22 07:36+0000\n"
"Last-Translator: Emmanuelle Helly <emmanuelle.helly@makina-corpus.com>\n"
"Language-Team: French <https://weblate.makina-corpus.net/projects/geotrek-"
"admin/tourism/fr/>\n"
"Language: fr\n"
"MIME-Version: 1.0\n"
"Content-Type: text/plain; charset=UTF-8\n"
"Content-Transfer-Encoding: 8bit\n"
"Plural-Forms: nplurals=2; plural=n > 1;\n"
"X-Generator: Weblate 4.0.1\n"
"Project-Id-Verésion: PACKAGE VERSION\n"

msgid "Tourism"
msgstr "Tourisme"

msgid "After"
msgstr "À partir du"

msgid "Before"
msgstr "Jusqu'au"

msgid "Completed"
msgstr "Terminés"

msgid "dd/mm/yyyy"
msgstr "jj/mm/aaaa"

msgid "HH:MM"
msgstr "HH:MM"

msgid "Label"
msgstr "Étiquette"

msgid "Information desk type"
msgstr "Type de lieu de renseignement"

msgid "Information desk types"
msgstr "Types de lieu de renseignement"

msgid "Label accessibility"
msgstr "Label accessibilité"

msgid "Labels accessibility"
msgstr "Labels accessibilité"

msgid "Title"
msgstr "Titre"

msgid "Type"
msgstr "Type"

msgid "Description"
msgstr "Description"

msgid "Cancelled"
msgstr "Annulé"

msgid "Cancellation reason"
msgstr "Cause d'annulation"

msgid "Cancellation reasons"
msgstr "Causes d'annulation"

msgid "Brief description"
msgstr "Brève description"

msgid "Phone"
msgstr "Téléphone"

msgid "Email"
msgstr "Email"

msgid "Website"
msgstr "Site web"

msgid "Photo"
msgstr "Photo"

msgid "Street"
msgstr "Rue"

msgid "Postal code"
msgstr "Code postal"

msgid "Municipality"
msgstr "Ville"

msgid "Accessibility"
msgstr "Accessibilité"

msgid "Emplacement"
msgstr "Emplacement"

msgid "Information desk"
msgstr "Lieux de renseignement"

msgid "Information desks"
msgstr "Lieux de renseignement"

#, python-format
msgid "Image %s invalid or missing from disk."
msgstr "L'image %s est invalide ou absente sur le disque."

msgid "Point"
msgstr "Point"

msgid "Line"
msgstr "Ligne"

msgid "Polygon"
msgstr "Polygone"

msgid "Any"
msgstr "Tout"

msgid "First list label"
msgstr "Nom de la première liste"

msgid "Bookable"
msgstr "Réservable"

msgid "Second list label"
msgstr "Nom de la deuxième liste"

msgid "Order"
msgstr "Tri"

msgid "Alphabetical order if blank"
msgstr "Ordre alphabétique si vide"

msgid "Color"
msgstr "Couleur"

msgid "Color of the category, only used in mobile."
msgstr "Couleur définie pour la catégorie, utilisée seulement pour le mobile."

msgid "Touristic content category"
msgstr "Catégorie de contenu touristique"

msgid "Touristic content categories"
msgstr "Catégories de contenu touristique"

msgid "Category"
msgstr "Catégorie"

msgid "First"
msgstr "Première"

msgid "Second"
msgstr "Deuxième"

msgid "Touristic content type"
msgstr "Type de contenu touristique"

msgid "Type1"
msgstr "Type1"

msgid "First list types"
msgstr "Types dans la première liste"

msgid "Type2"
msgstr "Type2"

msgid "Second list types"
msgstr "Types dans la deuxième liste"

msgid "Description teaser"
msgstr "Chapeau"

msgid "A brief summary"
msgstr "Bref résumé"

msgid "Complete description"
msgstr "Description complète"

msgid "Themes"
msgstr "Thèmes"

msgid "Main theme(s)"
msgstr "Thèmes principaux"

msgid "Location"
msgstr "Emplacement"

msgid "Contact"
msgstr "Contact"

msgid "Address, phone, etc."
msgstr "Adresse, téléphone, etc."

msgid "Practical info"
msgstr "Informations pratiques"

msgid "Anything worth to know"
msgstr "Bon à savoir"

msgid "Type 1"
msgstr "Type 1"

msgid "Type 2"
msgstr "Type 2"

msgid "Source"
msgstr "Source"

msgid "Portal"
msgstr "Portail"

msgid "External id"
msgstr "ID externe"

msgid "Reservation system"
msgstr "Système de réservation"

msgid "Reservation ID"
msgstr "ID de réservation"

msgid "Approved"
msgstr "Labellisé"

msgid "Indicates whether the content has a label or brand"
msgstr "Indique si le contenu a une étiquette ou une marque"

msgid "Touristic content"
msgstr "Contenu touristique"

msgid "Touristic contents"
msgstr "Contenus touristiques"

msgid "touristic-content"
msgstr "contenu-touristique"

msgid "Published touristic contents"
msgstr "Contenus touristiques publiés"

msgid "Touristic event type"
msgstr "Type d'évènement touristique"

msgid "Touristic event types"
msgstr "Types d'évènement touristique"

msgid "Begin date"
msgstr "Date de début"

msgid "End date"
msgstr "Date de fin"

msgid "Duration"
msgstr "Durée"

msgid "3 days, season, ..."
msgstr "3 jours, saison, ..."

msgid "Meeting point"
msgstr "Lieu de RDV"

msgid "Where exactly ?"
msgstr "Où exactement ?"

msgid "Start time"
msgstr "Heure de début"

msgid "End time"
msgstr "Heure de fin"

msgid "11:00, 23:30"
msgstr "11:00, 23:30"

msgid "Organizer"
msgstr "Organisateur"

msgid "Speaker"
msgstr "Intervenant"

msgid "Number of participants"
msgstr "Nombre de places"

msgid "Booking"
msgstr "Réservation"

msgid "Target audience"
msgstr "Public visé"

msgid "Recommandations / To plan / Advices"
msgstr "Recommandations / À prévoir / Conseils"

msgid "Touristic event"
msgstr "Évènement touristique"

msgid "Touristic events"
msgstr "Évènements touristiques"

#, python-brace-format
msgid "starting from {begin}"
msgstr "à partir du {begin}"

#, python-brace-format
msgid "up to {end}"
msgstr "jusqu'au {end}"

#, python-brace-format
msgid "from {begin} to {end}"
msgstr "du {begin} au {end}"

msgid "touristic-event"
msgstr "evenement-touristique"

msgid "Published touristic events"
msgstr "Évènements touristiques publiés"

#, python-brace-format
msgid "Type 1 '{subval}' does not exist for category '{cat}'. Please add it"
msgstr ""
"Le type 1 \"{subval}\" n'existe pas pour la catégorie \"{cat}\". Vous devez "
"l'ajouter."

#, python-brace-format
msgid "Type 2 '{subval}' does not exist for category '{cat}'. Please add it"
msgstr ""
"Le type 2 \"{subval}\" n'existe pas pour la catégorie \"{cat}\". Vous devrez "
"l'ajouter."

msgid "Add a new touristic content"
msgstr "Ajouter un contenu touristique"

msgid "Add a new touristic event"
msgstr "Ajouter un évènement touristique"

msgid "Data sources"
msgstr "Sources de données externes"

msgid "No result"
msgstr "Pas de résultat"

msgid "Choose value(s)"
msgstr "Choisir valeur(s)"

msgid "Public print"
msgstr "Impression grand public"

msgid "Print"
msgstr "Impr."

msgid "Attributes"
msgstr "Informations"

msgid "None"
msgstr "Aucun(e)"

msgid "yes,no"
msgstr "oui,non"

msgid "Yes,No"
msgstr "Oui,Non"

msgid "Thumbnail"
msgstr "Aperçu"

msgid "Powered by geotrek.fr"
msgstr "Propulsé par geotrek.fr"

msgid "Attribution"
msgstr "Crédit photos"

msgid "Useful information"
msgstr "Information pratique"

msgid "Geographical location"
msgstr "Emplacement géographique"

msgid "All useful information"
msgstr "Toutes les informations pratiques"

msgid "Date"
msgstr "Date"

msgid "Invalid geometry value."
msgstr "Valeur de géométrie invalide"

msgid "Provider"
msgstr "Fournisseur"

<<<<<<< HEAD
msgid "Start time is after end time"
msgstr "L'heure de début est après l'heure de fin"

msgid "Start time is unset"
msgstr "La date de début n'est pas renseignée"
=======
msgid "Boolean indicating if Event is cancelled"
msgstr "Booléen indiquant si l'évènement est annulé"
>>>>>>> 4ae3649f
<|MERGE_RESOLUTION|>--- conflicted
+++ resolved
@@ -390,13 +390,11 @@
 msgid "Provider"
 msgstr "Fournisseur"
 
-<<<<<<< HEAD
 msgid "Start time is after end time"
 msgstr "L'heure de début est après l'heure de fin"
 
 msgid "Start time is unset"
 msgstr "La date de début n'est pas renseignée"
-=======
+
 msgid "Boolean indicating if Event is cancelled"
-msgstr "Booléen indiquant si l'évènement est annulé"
->>>>>>> 4ae3649f
+msgstr "Booléen indiquant si l'évènement est annulé"