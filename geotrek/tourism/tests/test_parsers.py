# -*- encoding: utf-8 -*-

import io
import json
import mock
import os

from django.test import TestCase
from django.core.management import call_command

from geotrek.common.models import Attachment, FileType
from geotrek.common.tests import TranslationResetMixin
from geotrek.tourism.factories import TouristicContentCategoryFactory, TouristicContentTypeFactory
from geotrek.tourism.models import TouristicContent
from geotrek.tourism.parsers import TouristicContentApidaeParser, EspritParcParser


<<<<<<< HEAD
class EauViveParser(TouristicContentSitraParser):
    category = "Eau vive"
    type1 = ["Type A", "Type B"]
=======
class EauViveParser(TouristicContentApidaeParser):
    category = u"Eau vive"
    type1 = [u"Type A", u"Type B"]
>>>>>>> 82f62879
    type2 = []


class EspritParc(EspritParcParser):
    category = u"Miels et produits de la ruche"
    type1 = [u"Miel", u"Pollen", u"Gelée royale, propolis et pollen"]
    type2 = [u"Hautes Alpes Naturellement", u"Bienvenue à la ferme", u"Agriculture biologique"]


class ParserTests(TranslationResetMixin, TestCase):
    @mock.patch('requests.get')
    def test_create(self, mocked):
        def mocked_json():
            filename = os.path.join(os.path.dirname(__file__), 'data', 'apidae.json')
            with io.open(filename, 'r', encoding='utf8') as f:
                return json.load(f)
        mocked.return_value.status_code = 200
        mocked.return_value.json = mocked_json
<<<<<<< HEAD
        mocked.return_value.content = b''
        FileType.objects.create(type="Photographie")
        category = TouristicContentCategoryFactory(label="Eau vive")
        TouristicContentTypeFactory(label="Type A")
        TouristicContentTypeFactory(label="Type B")
=======
        FileType.objects.create(type=u"Photographie")
        category = TouristicContentCategoryFactory(label=u"Eau vive")
        TouristicContentTypeFactory(label=u"Type A", in_list=1)
        TouristicContentTypeFactory(label=u"Type B", in_list=1)
>>>>>>> 82f62879
        call_command('import', 'geotrek.tourism.tests.test_parsers.EauViveParser', verbosity=0)
        self.assertEqual(TouristicContent.objects.count(), 1)
        content = TouristicContent.objects.get()
        self.assertEqual(content.eid, "479743")
        self.assertEqual(content.name, "Quey' Raft")
        self.assertEqual(content.description[:27], "Au pied du château médiéval")
        self.assertEqual(content.description_teaser[:24], "Des descentes familiales")
        self.assertEqual(content.contact[:24], "Château Queyras<br>05350")
        self.assertEqual(content.email, "info@queyraft.com")
        self.assertEqual(content.website, "http://www.queyraft.com")
        self.assertEqual(round(content.geom.x), 1000157)
        self.assertEqual(round(content.geom.y), 6413576)
        self.assertEqual(content.practical_info[:39], "<b>Ouverture:</b><br>Du 01/05 au 31/10.")
        self.assertTrue(u"<br><b>Capacité totale:</b><br>10<br>" in content.practical_info)
        self.assertTrue(u"><br><b>Services:</b><br>Test, Test2, Test3, Test4<br>" in content.practical_info)
        self.assertTrue(content.published)
        self.assertEqual(content.category, category)
        self.assertQuerysetEqual(
            content.type1.all(),
            ['<TouristicContentType: Type A>', '<TouristicContentType: Type B>']
        )
        self.assertQuerysetEqual(content.type2.all(), [])
        self.assertEqual(Attachment.objects.count(), 3)
        self.assertEqual(Attachment.objects.first().content_object, content)

    @mock.patch('requests.get')
    def test_create_esprit(self, mocked):
        def mocked_json():
            filename = os.path.join(os.path.dirname(__file__), 'data', 'espritparc.json')
            with io.open(filename, 'r', encoding='utf8') as f:
                return json.load(f)

        filename = os.path.join(os.path.dirname(__file__), 'data', 'espritparc.json')
        mocked.return_value.status_code = 200
        mocked.return_value.json = mocked_json
        FileType.objects.create(type=u"Photographie")
        category = TouristicContentCategoryFactory(label=u"Miels et produits de la ruche")
        TouristicContentTypeFactory(label=u"Miel", in_list=1, category=category)
        TouristicContentTypeFactory(label=u"Gelée royale, propolis et pollen", in_list=1, category=category)
        TouristicContentTypeFactory(label=u"Pollen", in_list=1, category=category)
        TouristicContentTypeFactory(label=u"Cire", in_list=1, category=category)
        TouristicContentTypeFactory(label=u"Hautes Alpes Naturellement", in_list=2, category=category)
        TouristicContentTypeFactory(label=u"Bienvenue à la ferme", in_list=2, category=category)
        TouristicContentTypeFactory(label=u"Agriculture biologique", in_list=2, category=category)
        call_command('import', 'geotrek.tourism.tests.test_parsers.EspritParc', filename, verbosity=0)
        self.assertEqual(TouristicContent.objects.count(), 24)
        content = TouristicContent.objects.all()
        eid = [
            u"PDT44", u"PDT46", u"PDT47", u"PDT48", u"PDT51", u"PDT52", u"PDT53", u"PDT93", u"PDT94", u"PDT95",
            u"PDT186", u"PDT260", u"PDT261", u"PDT842", u"PDT471", u"PDT503", u"PDT504", u"PDT505", u"PDT506",
            u"PDT795", u"PDT797", u"PDT799", u"PDT836", u"PDT837"
        ]
        name = [
            u"miel de montagne", u"miel de haute montagne", u"miel de printemps d'embrun",
            u"gel\xe9e royale de montagne", u"pollen de montagne", u"miel de haute montagne bio", u"miel de for\xeat",
            u"miel de pissenlit", u"miel de haute montagne du valgaudemar", u"pollen frais de montagne",
            u"miel de printemps de l'embrunais", u"pollen de fleurs de montagne", u"pain de cire",
            u"miel de montagne toutes fleurs", u"miel cuv\xe9e sp\xe9ciale d'ancelle", u"miel des ecrins"

        ]
        for one in content:
            self.assertIn(one.eid, eid)
            self.assertIn(one.name.lower(), name)
            self.assertEqual(one.category, category)<|MERGE_RESOLUTION|>--- conflicted
+++ resolved
@@ -15,15 +15,9 @@
 from geotrek.tourism.parsers import TouristicContentApidaeParser, EspritParcParser
 
 
-<<<<<<< HEAD
-class EauViveParser(TouristicContentSitraParser):
+class EauViveParser(TouristicContentApidaeParser):
     category = "Eau vive"
     type1 = ["Type A", "Type B"]
-=======
-class EauViveParser(TouristicContentApidaeParser):
-    category = u"Eau vive"
-    type1 = [u"Type A", u"Type B"]
->>>>>>> 82f62879
     type2 = []
 
 
@@ -42,18 +36,12 @@
                 return json.load(f)
         mocked.return_value.status_code = 200
         mocked.return_value.json = mocked_json
-<<<<<<< HEAD
+        # TOCHECK (remove mocked)
         mocked.return_value.content = b''
         FileType.objects.create(type="Photographie")
         category = TouristicContentCategoryFactory(label="Eau vive")
-        TouristicContentTypeFactory(label="Type A")
-        TouristicContentTypeFactory(label="Type B")
-=======
-        FileType.objects.create(type=u"Photographie")
-        category = TouristicContentCategoryFactory(label=u"Eau vive")
-        TouristicContentTypeFactory(label=u"Type A", in_list=1)
-        TouristicContentTypeFactory(label=u"Type B", in_list=1)
->>>>>>> 82f62879
+        TouristicContentTypeFactory(label="Type A", in_list=1)
+        TouristicContentTypeFactory(label="Type B", in_list=1)
         call_command('import', 'geotrek.tourism.tests.test_parsers.EauViveParser', verbosity=0)
         self.assertEqual(TouristicContent.objects.count(), 1)
         content = TouristicContent.objects.get()
