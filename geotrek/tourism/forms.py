from datetime import datetime

from django.utils.translation import gettext_lazy as _
from mapentity.widgets import MapWidget

from crispy_forms.layout import Div, HTML, Fieldset

from .models import (TouristicContent, TouristicEvent, TouristicEventParticipantCount,
                     TouristicEventParticipantCategory)
from geotrek.common.forms import CommonForm


class TouristicContentForm(CommonForm):
    geomfields = ['geom']

    fieldslayout = [
        Div(
            'structure',
            'name',
            'category',
            'type1',
            'type2',
            'review',
            'published',
            'approved',
            'description_teaser',
            'description',
            'themes',
            'contact',
            'email',
            'website',
            'practical_info',
            'accessibility',
            'label_accessibility',
            'source',
            'portal',
            'eid',
            'reservation_system',
            'reservation_id',
        )
    ]

    class Meta:
        fields = ['structure', 'name', 'category', 'type1', 'type2', 'review', 'published',
                  'description_teaser', 'description', 'themes', 'contact',
                  'email', 'website', 'practical_info', 'accessibility', 'label_accessibility', 'approved', 'source',
                  'portal', 'geom', 'eid', 'reservation_system', 'reservation_id']
        model = TouristicContent

    def __init__(self, *args, **kwargs):
        super().__init__(*args, **kwargs)
        # Since we use chosen() in trek_form.html, we don't need the default help text
        for f in ['themes', 'type1', 'type2', 'source', 'portal']:
            self.fields[f].help_text = ''

class PlacesMapWidget(MapWidget):
    geometry_field_class = 'PlaceGeometryField'


class TouristicEventForm(CommonForm):
    geomfields = ['geom']
    leftpanel_scrollable = False

    fieldslayout = [
        Div(
<<<<<<< HEAD
            'structure',
            'name',
            'place',
            'review',
            'published',
            'description_teaser',
            'description',
            'themes',
            'begin_date',
            'end_date',
            'duration',
            'meeting_point',
            'start_time',
            'end_time',
            'contact',
            'email',
            'website',
            'organizer',
            'speaker',
            'type',
            'accessibility',
            'target_audience',
            'practical_info',
            'approved',
            'cancelled',
            'cancellation_reason',
            'source',
            'portal',
            'eid',
            'bookable',
=======
            HTML(
                """<ul class="nav nav-tabs">
    <li id="tab-event" class="nav-item">
        <a class="nav-link active" href="#event" data-toggle="tab"><i class="bi bi-card-list"></i> {0}</a>
    </li>
    <li id="tab-assessment" class="nav-item">
        <a class="nav-link" href="#assessment" data-toggle="tab"><i class="bi bi-list-ul"></i> {1}</a>
    </li>
</ul>""".format(_("Event"), _("Assessment"))
            ),
>>>>>>> 23895082
            Div(
                Div(
                    'structure',
                    'name',
                    'review',
                    'published',
                    'description_teaser',
                    'description',
                    'themes',
                    'begin_date',
                    'end_date',
                    'duration',
                    'meeting_point',
                    'start_time',
                    'end_time',
                    'contact',
                    'email',
                    'website',
                    'organizer',
                    'speaker',
                    'type',
                    'accessibility',
                    'target_audience',
                    'practical_info',
                    'approved',
                    'cancelled',
                    'cancellation_reason',
                    'source',
                    'portal',
                    'eid',
                    'bookable',
                    Div(
                        'booking',
                        css_id="booking_widget"
                    ),
                    'capacity',
                    css_id="event",
                    css_class="scrollable tab-pane active",
                ),
                Div(
                    Fieldset(
                        _("Participants"),
                    ),
                    css_id="assessment",
                    css_class="scrollable tab-pane",
                ),
                css_class="tab-content",
            ),
            css_class="tabbable",
        ),
    ]

    class Meta:
        fields = ['name', 'place', 'review', 'published', 'description_teaser', 'description',
                  'themes', 'begin_date', 'end_date', 'duration', 'meeting_point',
                  'start_time', 'end_time', 'contact', 'email', 'website', 'organizer', 'speaker',
                  'type', 'accessibility', 'capacity', 'booking', 'target_audience',
                  'practical_info', 'approved', 'source', 'portal', 'geom', 'eid', 'structure', 'bookable',
                  'cancelled', 'cancellation_reason']
        model = TouristicEvent
        widgets = {'geom': PlacesMapWidget()}

    def __init__(self, *args, **kwargs):
        super().__init__(*args, **kwargs)
        self.fields['begin_date'].widget.attrs['placeholder'] = _('dd/mm/yyyy')
        self.fields['end_date'].widget.attrs['placeholder'] = _('dd/mm/yyyy')
        self.fields['start_time'].widget.attrs['placeholder'] = _('HH:MM')
        self.fields['end_time'].widget.attrs['placeholder'] = _('HH:MM')
        # Since we use chosen() in trek_form.html, we don't need the default help text
        for f in ['themes', 'source']:
            self.fields[f].help_text = ''
        participants_count = {p.category.pk: p.count for p in self.instance.participants.all()}
        categories = TouristicEventParticipantCategory.objects.all()
        if not categories:
            self.fieldslayout[0][1][1][0].append(HTML(_("Please add a participant category in admin interface in order to complete the number of participants.")))
        else:
            for category in categories:
                field_id = 'participant_count_{}'.format(category.id)
                self.fields[field_id] = TouristicEventParticipantCount._meta.get_field('count').formfield(required=False)
                self.fields[field_id].label = category.label
                self.fields[field_id].initial = participants_count.get(category.pk)
                self.fieldslayout[0][1][1][0].append(field_id)

    def clean(self, *args, **kwargs):
        clean_data = super().clean(*args, **kwargs)
        start_time = clean_data.get('start_time')
        end_time = clean_data.get('end_time')
        if not start_time and not end_time:
            pass
        elif not start_time and end_time:
            self.add_error('start_time', _('Start time is unset'))
        elif not end_time:
            pass
        elif not clean_data.get('end_date'):
            if start_time > end_time:
                self.add_error('end_time', _('Start time is after end time'))
        else:
            begin = datetime.combine(clean_data.get('begin_date'), start_time)
            end = datetime.combine(clean_data.get('end_date'), end_time)
            if begin > end:
                self.add_error('end_time', _('Start time is after end time'))

        if clean_data.get("end_date") and clean_data.get("end_date") < clean_data.get("begin_date"):
            self.add_error('end_date', _('Start date is after end date'))

        return clean_data

    def _save_m2m(self):
        super()._save_m2m()
        for category in TouristicEventParticipantCategory.objects.all():
            count = self.cleaned_data['participant_count_{}'.format(category.id)]
            if count is not None:
                TouristicEventParticipantCount.objects.update_or_create(event=self.instance, category=category, defaults={'count': count})
            else:
                TouristicEventParticipantCount.objects.filter(event=self.instance, category=category).delete()<|MERGE_RESOLUTION|>--- conflicted
+++ resolved
@@ -63,38 +63,6 @@
 
     fieldslayout = [
         Div(
-<<<<<<< HEAD
-            'structure',
-            'name',
-            'place',
-            'review',
-            'published',
-            'description_teaser',
-            'description',
-            'themes',
-            'begin_date',
-            'end_date',
-            'duration',
-            'meeting_point',
-            'start_time',
-            'end_time',
-            'contact',
-            'email',
-            'website',
-            'organizer',
-            'speaker',
-            'type',
-            'accessibility',
-            'target_audience',
-            'practical_info',
-            'approved',
-            'cancelled',
-            'cancellation_reason',
-            'source',
-            'portal',
-            'eid',
-            'bookable',
-=======
             HTML(
                 """<ul class="nav nav-tabs">
     <li id="tab-event" class="nav-item">
@@ -105,7 +73,6 @@
     </li>
 </ul>""".format(_("Event"), _("Assessment"))
             ),
->>>>>>> 23895082
             Div(
                 Div(
                     'structure',
@@ -121,6 +88,7 @@
                     'meeting_point',
                     'start_time',
                     'end_time',
+                    'place'
                     'contact',
                     'email',
                     'website',
