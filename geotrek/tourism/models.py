--- conflicted
+++ resolved
@@ -283,17 +283,10 @@
     portal = models.ManyToManyField('common.TargetPortal',
                                     blank=True, related_name='touristiccontents',
                                     verbose_name=_("Portal"), db_table='t_r_contenu_touristique_portal')
-<<<<<<< HEAD
-    eid = models.CharField(verbose_name=_("External id"), max_length=128, blank=True, null=True, db_column='id_externe')
+    eid = models.CharField(verbose_name=_(u"External id"), max_length=1024, blank=True, null=True, db_column='id_externe')
     reservation_system = models.ForeignKey(ReservationSystem, verbose_name=_("Reservation system"),
                                            blank=True, null=True)
-    reservation_id = models.CharField(verbose_name=_("Reservation ID"), max_length=128,
-=======
-    eid = models.CharField(verbose_name=_(u"External id"), max_length=1024, blank=True, null=True, db_column='id_externe')
-    reservation_system = models.ForeignKey(ReservationSystem, verbose_name=_(u"Reservation system"),
-                                           blank=True, null=True)
-    reservation_id = models.CharField(verbose_name=_(u"Reservation ID"), max_length=1024,
->>>>>>> d21b6bf6
+    reservation_id = models.CharField(verbose_name=_("Reservation ID"), max_length=1024,
                                       blank=True, db_column='id_reservation')
     approved = models.BooleanField(verbose_name=_("Approved"), default=False, db_column='labellise')
 
@@ -441,13 +434,8 @@
     portal = models.ManyToManyField('common.TargetPortal',
                                     blank=True, related_name='touristicevents',
                                     verbose_name=_("Portal"), db_table='t_r_evenement_touristique_portal')
-<<<<<<< HEAD
-    eid = models.CharField(verbose_name=_("External id"), max_length=128, blank=True, null=True, db_column='id_externe')
+    eid = models.CharField(verbose_name=_("External id"), max_length=1024, blank=True, null=True, db_column='id_externe')
     approved = models.BooleanField(verbose_name=_("Approved"), default=False, db_column='labellise')
-=======
-    eid = models.CharField(verbose_name=_(u"External id"), max_length=1024, blank=True, null=True, db_column='id_externe')
-    approved = models.BooleanField(verbose_name=_(u"Approved"), default=False, db_column='labellise')
->>>>>>> d21b6bf6
 
     objects = NoDeleteMixin.get_manager_cls(models.GeoManager)()
 
