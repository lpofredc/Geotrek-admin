{% extends "mapentity/mapentity_detail_attributes.html" %}
{% load i18n mapentity_tags %}

{% block attributes %}
    <h3>{% trans "Attributes" %}</h3>
    <table class="table-striped table-bordered table">
        <tr>
            <th>{{ object|verbose:"structure" }}</th>
            <td>{{ object.structure }}</td>
        </tr>
        <tr>
            <th>{{ object|verbose:"name" }}</th>
            <td>{{ object.name }}</td>
        </tr>
        <tr>
            <th>{{ object|verbose:"place" }}</th>
            <td>{% if object.place %}{{ object.place }}
                {% else %}<span class="none">{% trans "None" %}</span>{% endif %}</td>
        </tr>
        <tr>
<<<<<<< HEAD
=======
            <th>{{ object|verbose:"type" }}</th>
            <td>{% if object.type %}{{ object.type }}
                {% else %}<span class="none">{% trans "None" %}</span>{% endif %}</td>
        </tr>
        <tr>
>>>>>>> 58024855
            <th>{{ object|verbose:"themes" }}</th>
            <td>{% valuelist object.themes.all %}</td>
        </tr>
        <tr>
            <th>{{ object|verbose:"begin_date" }}</th>
            <td>{{ object.begin_date }}</td>
        </tr>
        <tr>
            <th>{{ object|verbose:"end_date" }}</th>
            <td>{{ object.end_date }}</td>
        </tr>
        <tr>
            <th>{{ object|verbose:"start_time" }}</th>
            <td>{{ object.start_time|default:"" }}</td>
        </tr>
        <tr>
            <th>{{ object|verbose:"end_time" }}</th>
            <td>{{ object.end_time|default:"" }}</td>
        </tr>
        <tr>
            <th>{{ object|verbose:"duration" }}</th>
            <td>{{ object.duration }}</td>
        </tr>
        <tr>
            <th>{{ object|verbose:"place" }}</th>
            <td>{{ object.place }}</td>
        </tr>
        <tr>
            <th>{{ object|verbose:"meeting_point" }}</th>
            <td>{{ object.meeting_point }}</td>
        </tr>
        <tr>
            <th>{{ object|verbose:"description_teaser" }}</th>
            <td>{{ object.description_teaser|safe }}</td>
        </tr>
        <tr>
            <th>{{ object|verbose:"description" }}</th>
            <td>{{ object.description|safe }}</td>
        </tr>
        <tr>
            <th>{{ object|verbose:"target_audience" }}</th>
            <td>{{ object.target_audience|default:"" }}</td>
        </tr>
        <tr>
            <th>{{ object|verbose:"practical_info" }}</th>
            <td>{{ object.practical_info|safe }}</td>
        </tr>
        <tr>
            <th>{{ object|verbose:"contact" }}</th>
            <td>{{ object.contact|safe }}</td>
        </tr>
        <tr>
            <th>{{ object|verbose:"email" }}</th>
            <td>{% if object.email %}<a href="mailto:{{ object.email }}">{{ object.email }}</a>{% endif %}</td>
        </tr>
        <tr>
            <th>{{ object|verbose:"website" }}</th>
            <td>{% if object.website %}<a href="{{ object.website }}" target="_blank">{{ object.website }}</a>{% endif %}</td>
        </tr>
        <tr>
            <th>{{ object|verbose:"organizer" }}</th>
            <td>{{ object.organizer }}</td>
        </tr>
        <tr>
            <th>{{ object|verbose:"speaker" }}</th>
            <td>{{ object.speaker }}</td>
        </tr>
        <tr>
            <th>{{ object|verbose:"accessibility" }}</th>
            <td>{% if object.accessibility %}{{ object.accessibility|safe }}{% else %}<span class="none">{% trans "None" %}</span>{% endif %}</td>
        </tr>
        <tr>
            <th>{{ object|verbose:"bookable" }}</th>
            <td>{{ object.bookable|yesno:_("Yes,No") }}</td>
        </tr>
        <tr>
            <th>{{ object|verbose:"booking" }}</th>
            <td>{{ object.booking|safe }}</td>
        </tr>
        <tr>
            <th>{{ object|verbose:"capacity" }}</th>
            <td>{{ object.capacity }}</td>
        </tr>
        <tr>
            <th>{{ object|verbose:"cancelled" }}</th>
            <td>{{ object.cancelled|yesno:_("Yes,No") }}</td>
        </tr>
        <tr>
            <th>{{ object|verbose:"cancellation_reason" }}</th>
            <td>{{ object.cancellation_reason|safe }}</td>
        </tr>
        <tr>
            <th>{% trans "Source" %}</th>
            <td>
                {% valuelist object.source.all %}
            </td>
        </tr>
        <tr>
            <th>{% trans "Portal" %}</th>
            <td>
                {% valuelist object.portal.all %}
            </td>
        </tr>


        <tr>
            <th>{{ object|verbose:"approved" }}</th>
            <td>{{ object.approved|yesno:_("Yes,No") }}</td>
        </tr>

        <tr>
            <th>{% trans "Provider" %}</th>
            <td>{% if object.provider %}{{ object.provider|safe }}
                {% else %}<span class="none">{% trans "None" %}</span>{% endif %}
            </td>
        </tr>
        <tr>
            <th>{% trans "External id" %}</th>
            <td>{% if object.eid %}{{ object.eid|safe }}
                {% else %}<span class="none">{% trans "None" %}</span>{% endif %}
            </td>
        </tr>
        <tr>
            <th>{% trans "Thumbnail" %}</th>
            <td><img src="{{ object.thumbnail.url }}"></td>
        </tr>
        <tr>
            <th>{% trans "Participants" %}</th>
            <td>
                {% for participant in object.participants.all %}
                    {% if forloop.first %}
                    <table>
                    <thead>
                    <th>{% trans "Category" %}</th><th>{% trans "Number" %}</th>
                    </thead>
                    <tbody>
                    {% endif %}
                    <tr><td>{{ participant.category }}</td><td>{{ participant.count }}</td></tr>
                    {% if forloop.last %}
                    <tr class="total"><td>{% trans "Total" %}<td>{{ object.participants_total }}</td></tr>
                    </tbody>
                    </table>
                    {% endif %}
                {% empty %}
                    <span class="none">{% trans "None" %}</span>
                {% endfor %}
            </td>
        </tr>
        {% include "common/publication_info_fragment.html" %}
        {% include "mapentity/trackinfo_fragment.html" %}
    </table>

    {{ block.super }}
{% endblock attributes %}<|MERGE_RESOLUTION|>--- conflicted
+++ resolved
@@ -18,14 +18,6 @@
                 {% else %}<span class="none">{% trans "None" %}</span>{% endif %}</td>
         </tr>
         <tr>
-<<<<<<< HEAD
-=======
-            <th>{{ object|verbose:"type" }}</th>
-            <td>{% if object.type %}{{ object.type }}
-                {% else %}<span class="none">{% trans "None" %}</span>{% endif %}</td>
-        </tr>
-        <tr>
->>>>>>> 58024855
             <th>{{ object|verbose:"themes" }}</th>
             <td>{% valuelist object.themes.all %}</td>
         </tr>
