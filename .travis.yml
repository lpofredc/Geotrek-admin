--- conflicted
+++ resolved
@@ -15,13 +15,7 @@
   - codestyle
   - build
   - test
-<<<<<<< HEAD
   - deploy
-=======
-  - name: deploy
-    #if: branch = master
-    if: branch = docker-integration
->>>>>>> 84bd1fef
 
 before_install:
   - export GEOTREK_VERSION=$(cat VERSION)
@@ -118,9 +112,14 @@
 
       env: ACTION=none
 
+      before_install: skip
+
       install: skip
 
-<<<<<<< HEAD
+      before_script: skip
+
+      script: skip
+
       deploy:
 
         provider: script
@@ -140,14 +139,3 @@
         on:
           #branch: master
           branch: docker-integration
-=======
-      before_script:
-        - docker pull $DOCKER_TEST_REPO:$TRAVIS_BUILD_NUMBER
-
-      script:
-        - echo "$DOCKER_PASSWORD" | docker login --username "$DOCKER_LOGIN" --password-stdin
-        - docker tag $DOCKER_TEST_REPO:$TRAVIS_BUILD_NUMBER geotrekce/admin:$GEOTREK_VERSION
-        - docker push geotrekce/admin:$GEOTREK_VERSION;
-        - if [[ $GEOTREK_VERSION != *.dev* ]]; then docker tag $DOCKER_TEST_REPO:$TRAVIS_BUILD_NUMBER geotrekce/admin:latest; fi
-        - if [[ $GEOTREK_VERSION != *.dev* ]]; then docker push geotrekce/admin:latest; fi
->>>>>>> 84bd1fef
