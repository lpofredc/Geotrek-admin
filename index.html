<!DOCTYPE HTML>
<!--
    Telephasic 1.1 by HTML5 UP
    html5up.net | @n33co
    Free for personal and commercial use under the CCA 3.0 license (html5up.net/license)
-->
<html lang="fr">
    <head>
        <title>Geotrek par Makina Corpus</title>
        <meta http-equiv="content-type" content="text/html; charset=utf-8">
        <meta name="viewport" content="width=device-width, initial-scale=1">
        <meta name="description" content="Application cartographique de gestion de sentiers de randonnée">
        <meta name="twitter:card" value="summary">
        <meta name="twitter:title" content="Geotrek">
        <meta name="twitter:description" content="Application cartographique de gestion de sentiers de randonnée">
        <meta name="twitter:creator" content="@makina_corpus">
        <meta property="og:title" content="Geotrek par Makina Corpus">
        <meta property="og:type" content="website">
        <meta property="og:url" content="http://geotrek.fr">
        <meta property="og:image" content="http://geotrek.fr/images/logo_geotrek.png">
        <meta property="og:description" content="Application cartographique de gestion de sentiers de randonnée">
        <meta property="og:site_name" content="Geotrek">
        <link rel="shortcut icon" href="images/favicon.png" />
        <link href="http://fonts.googleapis.com/css?family=Source+Sans+Pro:300,600" rel="stylesheet" type="text/css">
        <link rel="alternate" type="application/rss+xml" title="RSS" href="http://feed43.com/6471401075171345.xml" />
        <link rel="stylesheet" href="css/geotrek-style.css">
        <link rel="stylesheet" href="css/owl.carousel.css">
        <link rel="stylesheet" href="css/owl.theme.css">
        <noscript>
            <link rel="stylesheet" href="css/skel-noscript.css">
            <link rel="stylesheet" href="css/style.css">
            <link rel="stylesheet" href="css/geotrek-style.css">
            <link rel="stylesheet" href="css/style-n1.css">
        </noscript>

        <!--[if lte IE 8]><script src="js/html5shiv.js"></script><![endif]-->
        <script src="js/jquery.min.js"></script>
        <script src="js/jquery.dropotron.min.js"></script>
        <script src="js/skel.min.js"></script>
        <script src="js/skel-panels.min.js"></script>
        <script src="js/owl.carousel.min.js"></script>
        <script src="js/init.js"></script>

    </head>
    <body id="top" class="homepage">

        <!-- Nav Wrapper -->


                <!-- Nav -->
                    <nav id="nav" class="skel-panels-fixed">
                        <ul>
                            <li><a href="#top" id="top-link">Accueil</a></li>
                            <li><a href="#management" id="management-link">Gestion</a></li>
                            <li><a href="#valorisation" id="valorisation-link">Valorisation</a></li>
                            <li><a href="#tutoriaux" id="tutoriaux-link">Offre</a></li>
                            <li><a href="#architecture" id="architecture-link">Architecture</a></li>
                                                        <!--<li><a href="#technologies">Technos. & Docs.</a></li>-->
                            <li class="break"><a href="#news-wrapper" id="news-wrapper-link">Actualités</a></li>
                            <li><a href="#footer-wrapper" id="footer-wrapper-link">Contact</a></li>
                            <li><a href="#partners" id="partners-link">Partenaires</a></li>
                        </ul>
                    </nav>


            <div id="header-wrapper">

                <!-- Logo -->
                <h1 id="logo"><a href="/"><span>Geotrek</span></a></h1>

                <!-- Hero -->
                <section id="hero" class="container">
                    <header>
                        <h2>Gérez et valorisez vos sentiers avec Geotrek</h2>
                    </header>
                    <p>Geotrek est composé d’une application pour les <strong>gestionnaires</strong>,<br/> d’un portail et d'une application mobile pour le <strong>grand public</strong>.</p>
<<<<<<< HEAD
                    <iframe width="560" height="315" src="http://www.youtube-nocookie.com/embed/Jm3anSjly0Y?rel=0" frameborder="0" allowfullscreen></iframe>
=======
                    <iframe width="500" height="281" src="//www.youtube.com/embed/Jm3anSjly0Y?rel=0" frameborder="0" allowfullscreen></iframe>
>>>>>>> 73c6d474
                    <p class="mention">Vidéo mise à disposition par le Parc national des Écrins</p>
                    <ul class="actions">
                        <li><a href="#tutoriaux" class="button">Nos prestations</a></li>
                    </ul>
                </section>

            </div>

        <!-- Captures -->
        <div id="management" class="wrapper light">

            <div class="container">

                <header class="major">
                    <h2>La gestion des sentiers pour les experts métiers</h2>
                </header>
                <h3 align= "center">Geotrek, outil fédérateur apportant une cohésion entre les services :
                    <br/>gestionnaires, opérateurs techniques, service communication...
                </h3>
                <br/>
                <div class="image-wrapper">
                    <div class="owl-carousel">
                        <div class="item"><img src="images/capture-2.jpg" alt=""></div>
                        <div class="item"><img src="images/capture-1.jpg" alt=""></div>
                        <div class="item"><img src="images/capture-3.jpg" alt=""></div>
                        <div class="item"><img src="images/capture-4.jpg" alt=""></div>
                        <div class="item"><img src="images/capture-5.jpg" alt=""></div>
                    </div>
                </div>




                <div class="row features">
                    <section class="4u feature">
                        <header>
                            <h3>Gestion des tronçons </h3>
                        </header>
                        <p> <ul> <li>Consultation des données </li>
                        <li>Saisie des linéaires </li> </p>
                    </section>
                    <section class="4u feature">
                        <header>
                            <h3>Gestion du parc à travers des modules fonctionnnels</h3>
                        </header>
                        <p><ul> <li> Interventions et chantiers</li>
                        <li>Signalétiques, équipements et ouvrages</li>
                         <li>Responsabilité et aspects fonciers</li>
                            </p>
                    </section>
                    <section class="4u feature">
                        <header>
                            <h3>Valorisation des sentiers</h3>
                        </header>
                        <p>Création des points d'intérêts et des itinéraires de randonnées</p>
                    </section>
                
                </div>
    <ul class="actions major">
            <li><a href="http://makina-corpus.com/media/imgs/architecture-de-geotrek" target="_blank" class="button"><b>Organisation de Geotrek</b></a></li>
        </ul>
            </div>
        </div>

        <!-- Image + Texte -->
        <div id="valorisation" class="wrapper dark">

            <div class="container">

                <header class="major">
                    <h2>Valorisation de l'offre de randonnées pour le grand public</h2>
                </header>
                        <h3 align= "center">Organiser sa randonnée en fonction de la durée, des points d'intérêts, du dénivelé...
                        </h3><br/>

                <div class="row features">
            <section class="6u feature">
                <div class="image-wrapper">
                    <a href="#" class="image full"><img src="images/geotrek_rando.png" alt="Portail Rando" /></a>
                </div>
                <header class="major">
                    <h2>Le site internet Geotrek-Rando</h2>
                    
                </header>
                <p><ul>
                    <li>Portail web ludique</li>
                    <li>Facilite la préparation de sa balade</li>
                    <li>Découverte du territoire, de ses évènements et de ses activités</li>
                    <li>Partage de l'information entre visiteurs et sur les réseaux sociaux</li>
                    <li>Multilingue</li>
                </ul> </p>
            </section>
           
            <section class="6u feature">
                <div class="image-wrapper">
                    <a href="#" class="image full"><img src="images/geotrek_mobile.png" alt="Application mobile" /></a>
                </div>
                <div>
                <header class="major">
                    <h2>L'application Geotrek-Mobile</h2>
                </header>
                <p><ul>
                    <li>Intuitive et accessible</li>
                    <li>Géolocalisation et alertes GPS</li>
                    <li>Android <img style="width:1em; height:1em;" src="images/Android.svg" alt="Android"/> et iOS <img style="width:1em; height:1em;" src="images/iOS.svg" alt="iOS"/></li>
                    <li>Fiche détaillée de la randonnée et photos</li>
                    <li>Avec ou sans connexion à internet</li>
                    <li>Multilingue</li>
                </ul></p>
            </section>
                </div>

            </div>

        </div>
<!-- Pictos -->
<div id="tutoriaux" class="wrapper">

    <section class="container">
        <header class="major">
            <h2>Nos prestations</h2>
            <h3>Solution clé en main ou transfert de compétences</h3>
        </header>
        <div class="row features">
            <section class="4u feature">
                <div class="image-wrapper">
                    <a href="#" class="image full"><img src="images/gear.svg" alt="" /></a>
                </div>
                <header class="major">
                    <h3>Expertise technique</h3>
                </header>
                <p><ul>
                    <li>Paramétrage</li>
                    <li>Intégration des données</li>
                    <li>Liaison avec votre SIG</li>
                    </ul></p>
            </section>
            <section class="4u feature">
                <div class="image-wrapper">
                    <a href="#" class="image full"><img src="images/Design2.svg" alt="" /></a>
                </div>
                <header class="major">
                    <h3>Identité graphique</h3>
                </header>
                <p><ul>
                    <li>Ecran d'accueil</li>
                    <li>Portail web</li>
                    <li>Fiches du randonneur</li>
                    <li>Application mobile</li>
                    </ul></p>
            </section>
            <section class="4u feature">
                <div class="image-wrapper">
                    <a href="#" class="image full"><img src="images/Service.svg" alt="" /></a>
                </div>
                <header class="major">
                    <h3>Services adaptés</h3>
                </header>
                <p><ul>
                    <li>Formations</li>
                    <li>Assistance</li>
                    <li>Maintenance</li>
                    <li>Hébergement</li>
                   
                    </ul></p>
            </section>
        </div>
        <ul class="actions major">
            <li><a href="mailto:projets-sig@makina-corpus.com" class="button"><b>Nous contacter</b></a></li>
        </ul>
    </section>

</div>

		<!-- Image + Texte -->
		<div id="architecture" class="wrapper dark">

			<div class="container">

				<header class="major">
				    <h2>Parenthèse technique</h2>
				</header>

				<div class="row tech features" >
				    <section class="5u feature" margin-bottom="3,5em">
				        <h3>Les tronçons comme réferentiel commun</h3>
				        </header>
				        <p>Tous les objets sont décrits à partir du réseau de tronçons, à l'aide de <a href="http://makina-corpus.com/blog/metier/2014/la-segmentation-dynamique" target="_blank">la segmentation dynamique</a>.</p>
                        <p>Cela permet de garantir une cohérence géométrique et topologique, mais
                           aussi d'associer toutes vos données entre elles, grâce aux superpositions sur le réseau.</p>
				    </section>
				    <section class="7u feature">
				        <div class="image-wrapper">
				            <div class="image-wrapper overlap-animation animated">
						        <img src="images/troncons-anim-1.svg" alt=""/>
						        <img src="images/troncons-anim-2.svg" alt="" class="delay-1" />
						        <img src="images/troncons-anim-3.svg" alt="" class="delay-2" />
						        <img src="images/troncons-anim-4.svg" alt="" class="delay-3"/>
						    </div>
				        </div>
				    </section>

				</div>

			</div>
		
            <div class="container">

                <header class="major">
                    <h2>Toute la puissance de PostGIS 2</h2>
                </header>

                <div class="row features">

                    <section class="7u feature">
                        <div class="image-wrapper">
                            <a href="http://makina-corpus.com/blog/metier/2014/affichage-dun-mnt-avec-babylon-js-a-partir-de-donnees-postgresql" class="image full"><img src="images/capture-webgl.jpg" alt="Représentation 3D du terrain" /></a>
                        </div>
                    </section>
                    <section class="5u feature">
                        <h3>Exploiter la composante 3D</h3>
                        <p>L'édition des objets s'effectue en 2D et leur géométrie est <a href="http://makina-corpus.com/blog/metier/draper-des-lignes-sur-un-mnt-avec-postgis" target="_blank">drappée automatiquement</a> 
                            en 3D sur un Modèle Numérique de Terrain stocké en base au format raster.</p>


                        <h3>Gestion topologique des sentiers</h3>
                        <p>Le socle de l'application repose sur un réseau topologique de tronçons, qui permet d'assurer le découpage des arrêtes aux intersections, ainsi que le "magnétisme" (snapping) des noeuds du réseau.</p>

                    </section>
                </div>
            </div>
        </div>






        <!-- Actus Wrapper -->
            <div id="news-wrapper" class="wrapper light">

                <!-- Footer -->
                    <div id="news" class="container">

                        <div class="row">
                            <div class="8u">

                                <section class="news">
                                    <header class="major">
                                        <h2>Actualités</h2>
                                    </header>
                                    <ul class="dates">
                                        <li>
                                            <span class="date">Décembre<strong>2014</strong></span>
                                            <h3>Geotrek sélectionné dans le cadre d'un appel à projet européen</h3>
                                            <p>Geotrek, application innovante pour le développement des territoires par les sports de nature, a été sélectionné dans le cadre d'un appel à projet européen lancé par le réseau ENOS et le pôle Ressources national des sports de nature du ministère français en charge des sport</p>
                                            <p>Geotrek sera présenté lors des rencontres européennes «&nbsp;Nature &amp; Sport Euro’Meet 2015&nbsp;» du 30 septembre au 2 octobre 2015 à Newcastle en Irlande du Nord</p>
                                        </li>
                                        <li>
                                            <span class="date">Décembre<strong>2014</strong></span>
                                            <h3>Geotrek et la base «&nbsp;ENOS Expériences&nbsp;»</h3>
                                            <p>Le projet Geotrek est intégré à la base «&nbsp;<a target="_blank" href="http://www.sportsdenature.gouv.fr/fr/experiences.cfm">ENOS Expériences</a>&nbsp;» qui recueille et partage des expériences du réseau européen des sports de nature</p>
                                        </li>
                                        <li>
                                            <span class="date">Décembre<strong>2014</strong></span>
                                            <h3>Geotrek et l'Agence pour le Développement de l'Ecotourisme</h3>
                                            <p>L'ADE s'équipe de Geotrek pour valoriser des sentiers de randonnées et de VTT dans la région des Cévennes, des Gorges du Tarn et des Causses</p>
                                        </li>
                                        <li>
                                            <span class="date">Décembre<strong>2014</strong></span>
                                            <h3>Geotrek au salon «&nbsp;<a target="_blank" href="http://objectif-tourisme-numerique.fr/">Tourisme et Numérique</a>&nbsp;» au Mans</h3>
                                            <p>Présentation de l'application lors d'un salon dédié aux outils numériques pour la mise en valeur du tourisme</p>
                                        </li>
                                        <li>
                                            <span class="date">Novembre<strong>2014</strong></span>
                                            <h3>Une <a target="_blank" href="https://www.youtube.com/watch?v=Jm3anSjly0Y">vidéo</a> pour découvrir Geotrek</h3>
                                            <p>Site internet puis application mobile, deux outils pour organiser sa randonnée</p>
                                            <p class="mention">Vidéo mise à disposition par le <a target="_blank" href="http://www.ecrins-parcnational.fr/">Parc national des Écrins</a></p>
                                        </li>
                                        <li>
                                            <span class="date">Novembre<strong>2014</strong></span>
                                            <h3>Deux dates, deux publics, pour la présentations de Geotrek</h3>
                                            <p>13/11&nbsp;: Journée d'échange des PNR PACA sur le tourisme durable</p>
                                            <p>19/11&nbsp;: Présentation de Geotrek pour la diffusion d'informations à la Conférence européenne <a target="_blank" href="http://www.alpinfonet.eu">AlpesInfo.net</a></p>
                                        </li>
                                        <li>
                                            <span class="date">Octobre<strong>2014</strong></span>
                                            <h3>3 jours d'échanges au <a target="_blank" href="https://sites.google.com/site/geoparcs/home">GeoPNR</a> entre les géomaticiens de tous les Parcs Naturels Régionaux</h3>
                                            <p>Présentation de l'application Geotrek et de sa mise en œuvre au sein d'un parc, par le Parc national des Écrins et par le Parc Naturel Régional des Grands Causses</p>
                                        </li>
                                        <li>
                                            <span class="date">Octobre<strong>2014</strong></span>
                                            <h3>5 parcs en région PACA s'associent pour le déploiement de Geotrek</h3>
                                            <p>PNR du Luberon, PNR du Verdon, PNR du Queyras, PNR de la Camargue et PNR Préalpes d'Azur</p>
                                        </li>
                                        <li>
                                            <span class="date">Octobre<strong>2014</strong></span>
                                            <h3>La revue "Espaces Naturels" publie <a target="_blank" href="http://www.espaces-naturels.info/node/1810">un article passionnant</a> sur Geotrek</h3>
                                            <p>&nbsp;</p>
                                        </li>
                                        <li>
                                            <span class="date">Septembre<strong>2014</strong></span>
                                            <h3>Pour valoriser ses randonnées tropicales, le <a target="_blank" href="http://www.parc-amazonien-guyane.fr/">Parc amazonien de Guyanne</a> s'équipe également de Geotrek</h3>
                                            <p>&nbsp;</p>
                                        </li>
                                        <li>
                                            <span class="date">Septembre<strong>2014</strong></span>
                                            <h3>Le <a target="_blank" href="http://www.guadeloupe-parcnational.fr/">Parc national de Guadeloupe</a> s'équipe à son tour de Geotrek pour gérer l'ensemble de son territoire et <a target="_blank" href="http://rando.guadeloupe-parcnational.fr/">valoriser ses randonnées</a></h3>
                                            <p>&nbsp;</p>
                                        </li>
                                        <li>
                                            <span class="date">Août<strong>2014</strong></span>
                                            <h3>Vous souhaitez des informations sur Geotrek et le fonctionnement de son éco-système, découvrez <a target="_blank" href="http://www.cmonchicourt.fr/TESTS/GEOTREK/fichiers/files/STAGES/Rapport%20final_Felix_Merzeau_Geotrek.pdf">le chemin de Félix Merzeau</a>, stagiaire au Parc national de la Guadeloupe</h3>
                                            <p>&nbsp;</p>
                                        </li>
                                        <li>
                                            <span class="date">Juillet<strong>2014</strong></span>
                                            <h3>Le parc national des Cévennes s'équipe de Geotrek et le complète d'une plateforme touristique</h3>
                                            <p>&nbsp;</p>
                                        </li>
                                        <li>
                                            <span class="date">Juin<strong>2014</strong></span>
                                            <h3>Un an après le lancement du site "Rando Écrins"</h3>
                                            <p>c'est une <a target="_blank" href="http://www.ecrins-parcnational.fr/actus/52-randonner-dans-le-parc/1669-une-centaine-de-sentiers-sur-le-web.html">centaine de sentiers</a> qui sont accessibles aux passionnés de la randonnée, de la montagne et des beaux paysages pour découvrir les patrimoines du parc national des Écrins</p>
                                        </li>
                                        <li>
                                            <span class="date">Juin<strong>2014</strong></span>
                                            <h3>Geotrek prend de la vitesse avec <a target="_blank" href="https://twitter.com/makina_corpus/status/474463397141303296">un article</a> paru dans le "TGV Mag" de juin</h3>
                                            <p>&nbsp;</p>
                                        </li>
                                        <li>
                                            <span class="date">Juin<strong>2014</strong></span>
                                            <h3>Publication d'un article sur <a target="_blank" href="http://www.touleco-green.fr/Makina-Corpus-Createur-de-logiciels-libres-et-durables,13904">"Makina Corpus&nbsp;: créateur de logiciels libres et durables"</a> et sur "Geotrek" dans Touléco Green</h3>
                                            <p>&nbsp;</p>
                                        </li>
                                        <li>
                                            <span class="date">Juin <strong>2014</strong></span>
                                            <h3>Geotrek vous attend au Forum TIC de l'ATEN</h3>
                                            <p>Mathieu Leplatre expliquera comment nous valorisons les données du Parc national des Écrins avec Geotrek <a href="http://forum-tic.espaces-naturels.fr/edition/2014">le jeudi 5 juin à Montpellier</a>.</p>
                                        </li>
                                        <li>
                                            <span class="date">Juin <strong>2014</strong></span>
                                            <h3>Académies du Tourisme Numérique, les 5 et 6 juin 2014 à Aix-les-Bains</h3>
                                            <p>Pierrick Navizet présente Geotrek <a target="_blank" href="http://www.atout-france.fr/actualite/academies-tourisme-numerique-5-6-juin-2014-aix-bains">les 5 et 6 juin 2014 à Aix-les-Bains</a>.</p>
                                        </li>
                                        <li>
                                            <span class="date">Mai <strong>2014</strong></span>
                                            <h3>Assises de la randonnées </h3>
                                            <p>Pierrick Navizet présente Geotrek aux 5èmes assises nationales des randonnées <a target="_blank" href="http://www.assises-randonnees.fr/2014/index.php">5èmes assises nationales des randonnées</a>.</p>
                                        </li>
                                         <li>
                                            <span class="date">Avril <strong>2014</strong></span>
                                            <h3>La Communauté de Communes du Guillestrois s'équipe de Geotrek !</h3>
                                            <p>&nbsp;</p>
                                        </li>
                                        <li>
                                            <span class="date">Mars <strong>2014</strong></span>
                                            <h3>"Rando Écrins" alias Geotrek-Rando, au salon « Destination nature », samedi 29 mars, à Paris</h3>
                                            <p>Pierrick Navizet, chargé de mission "éco-tourisme" au Parc national des Écrins présentera le site "Rando Écrins", samedi 29 mars à 12h et à 16h, sur <a target="_blank" href="http://makina-corpus.com/blog/societe/2014/rando-ecrins-au-salon-salon-destination-nature-samedi-29-mars-a-paris">le stand de l'IGN, dans le village de l'environnement</a>.</p>
                                        </li>
                                        <li>
                                            <span class="date">Février <strong>2014</strong></span>
                                            <h3>Le Parc Naturel Régional des Grands Causses déploie Geotrek pour valoriser ses randonnées.</h3>
                                            <p>&nbsp;</p>
                                        </li>
                                        <li>
                                            <span class="date">Décembre <strong>2013</strong></span>
                                            <h3>Geotrek, nominé au Concours Géoportail</h3>
                                            <p>L'application Geotrek fait partie des trois nominés dans la catégorie Sport et loisirs de plein air au <a href="http://concours-geoportail.ign.fr/">concours Geoportail 2013</a>.</p>
                                        </li>
                                        <li>
                                            <span class="date">Novembre <strong>2013</strong></span>
                                            <h3>Geotrek séduit le public du Capitole du Libre et des RRLL</h3>
                                            <p>Lors du Capitole du Libre et des Rencontres Régionales du Logiciel Libre, nous présentions Geotrek sur le stand de Makina Corpus. L'application a séduit aussi bien le grand public sur le volet offre de randonnées, que les responsables des territoires sur le volet gestion et valorisation de sentiers. <a target="_blank" href="http://www.youtube.com/watch?v=pLA_9tI4ozc">Visualiser la vidéo de présentation</a></p>
                                        </li>
                                        <li>
                                            <span class="date">Novembre <strong>2013</strong></span>
                                            <h3>Geotrek, portail rando pour tous les mordus de randonnées</h3>
                                            <p>À lire chez <a target="_blank" href="http://www.i-trekkings.net/news/index.php?val=2369_geotrek+portail+rando+pour+tous+mordus+randonnees">I-Trekkings...</a></p>
                                        </li>
                                        <li>
                                            <span class="date">Octobre <strong>2013</strong></span>
                                            <h3>L'histoire d'un projet libre</h3>
                                            <p>Un article qui revient sur les publications issues du projet, dans le monde Django et Leaflet <a target="_blank" href="http://makina-corpus.com/blog/metier/2013/geotrek-histoire-dun-projet-libre">Lire...</a></p>
                                        </li>
                                        <li>
                                            <span class="date">Juillet <strong>2013</strong></span>
                                            <h3>Le portail rando du Parc national des Écrins</h3>
                                            <p>Geotrek permet d'assurer la gestion des sentiers (tronçons, aménagements, signalétique, travaux, gestionnaires...) mais aussi de publier une offre de randonnées. Le Parc national des Écrins vient de mettre en ligne son portail rando : <a target="_blank" href="http://rando.ecrins-parcnational.fr">http://rando.ecrins-parcnational.fr</a></p>
                                        </li>
                                        <li>
                                            <span class="date">Juin <strong>2013</strong></span>
                                            <h3>Geotrek au FROG 2013</h3>
                                            <p>L'application Geotrek a été présenté à la conférence FROG <a target="_blank" href="http://frog.osgeo.fr/">FRancophone Open source Géomatique</a> qui a eu lieu dans les locaux de l'IGN lundi 10 juin 2013. Celle-ci est une journée de conférences dédiées a la géomatique libre et aux données géographiques libres, organisée par l'association OSGeo-fr. <a target="_blank" href="http://fr.slideshare.net/makinacorpus/geotrek-22850719">Visionner la présentation</a></p>
                                        </li>
                                        <li>
                                            <span class="date">Mai <strong>2013</strong></span>
                                            <h3>Geotrek dans Géomatique Expert</h3>
                                            <p>La revue bimestrielle Géomatique Expert s'est intéressée au projet Geotrek et y consacre un article de 5 pages dans son numéro 32 de Juin-Juillet 2013. Retrouvez l'article page 56 qui s'appuie sur 2 entretiens avec le Parc national des Écrins et la société Makina-Corpus. <a target="_blank" href="http://www.geomag.fr">http://www.geomag.fr</a></p>
                                        </li>
                                    </ul>
                                </section>

                                <a href="http://feed43.com/6471401075171345.xml"><span class="fa fa-rss"></span> Fil d'actualités au format RSS</a>
                            </div>
                            <div class="4u">
                                <section>
                                    <header class="major">
                                        <h2>Licence</h2>
                                    </header>
                                    <p><span class="fa fa-linux"></span> OpenSource - BSD</p>
                                    <p>Geotrek a été cofinancé pour le Parc national des Ecrins, le Parc national du Mercantour et Parco Alpi Marittime par l’Union Européenne (ALCOTRA, FEDER).</p>
                                    <h4>Geotrek a été développé par <a href="http://makina-corpus.com">Makina Corpus</a>.</h4>
                                    <a target="_blank" href="http://makina-corpus.com" title="Makina Corpus">
                                    <img src="images/logo_makina_big.png" text-align="center" alt="Logo Makina Corpus">
                                  </a>
                                </section>
                            </div>
                        </div>
                    </div>

            </div>


        <!-- Footer Wrapper -->
            <div id="footer-wrapper">

                <!-- Footer -->
                    <div id="footer" class="container">
                        <header class="major">
                            <h2>Séduit par l'application Geotrek ?</h2>
                            <span>N'hésitez pas à nous contacter pour tout renseignement.<br />
                            Nos experts sont là pour répondre à vos questions.</span>
                        </header>
                        <div class="row">
                            <section class="8u">
                                <form id="contact-form" method="post" action="#">
                                    <div class="row half">
                                        <div class="5u">
                                            <input name="name" placeholder="Nom*" type="text" class="text" title="Nom" />
                                        </div>
                                        <div class="7u">
                                            <input name="email" placeholder="Email*" type="text" class="text" title="Email" />
                                        </div>
                                    </div>
                                    <div class="row half">
                                        <div class="8u">
                                            <input name="organization" placeholder="Organisation" class="text" title="Organisation" />
                                        </div>
                                        <div class="4u">
                                            <input name="phone" placeholder="Téléphone" type="text" class="text" title="Téléphone" />
                                        </div>
                                    </div>
                                    <div class="row half">
                                        <div class="12u">
                                            <textarea name="message" placeholder="Message" title="Message"></textarea>
                                        </div>
                                    </div>
                                    <div class="row half">
                                        <div class="12u">
                                            <ul class="actions">
                                                <!-- the redirect_to is optional, the form will redirect to the referrer on submission -->
                                                <li><input type="submit" class="button" value="Envoyer un message"></li>
                                                <span class="confirmed" style="display: none;">Message envoyé !</span>
                                                <span class="form-errors" style="display: none;">Formulaire incomplet !</span>
                                            </ul>
                                        </div>
                                    </div>
                                </form>
                            </section>
                            <section class="4u">
                                <div class="row no-collapse-1">
                                    <ul class="divided icons 12u">
                                        <li class="fa fa-envelope-o"><a href="mailto:projets-sig@makina-corpus.com"><span>projets-sig@makina-corpus.com</span></a></li>
                                        <li class="fa fa-book"><a href="http://geotrek.readthedocs.org" target="_blank"><span>Documentation</span></a></li>
                                        <li class="fa fa-cogs"><a href="http://makina-corpus.com/geotrek/geotrek-tutoriaux/" target="_blank"><span>Tutoriaux</span></a></li>
                                        <li class="fa fa-group"><a href="https://groups.google.com/forum/#!forum/geotrek-fr" target="_blank"><span>Communauté</span></a></li>
                                        <li class="fa fa-github"><a href="https://github.com/makinacorpus/Geotrek" target="_blank"><span>Code source</span></a></li>
                                    </ul>
                                </div>
                            </section>
                        </div>
                        <header id="partners" class="major">
                            <h2>Partenaires</h2>
                        </header>
                        <div class="row">
                            <section class="3u">
                                <div class="image full">
                                  <a target="_blank" href="http://makina-corpus.com" title="Makina Corpus">
                                    <img src="images/logo_makina_big.png" alt="Logo Makina Corpus">
                                  </a>
                                </div>
                            </section>
                            <section class="3u">
                                <div class="image full">
                                  <a target="_blank" href="http://rando.ecrins-parcnational.fr" title="Parc national des Ecrins">
                                    <img src="images/parc_ecrins_big.png" alt="Logo Parc national des Ecrins">
                                  </a>
                                </div>
                            </section>
                            <section class="3u">
                                <div class="image full">
                                  <a target="_blank" href="http://rando.mercantour.eu" title="Parc national du Mercantour">
                                    <img src="images/parc_mercantour_big.png" alt="Logo Parc national du Mercantour">
                                  </a>
                                </div>
                            </section>
                            <section class="3u">
                                <div class="image full">
                                  <a target="_blank" href="http://rando.mercantour.eu" title="Parco naturale Alpi Marittime">
                                    <img src="images/alpi_maritime_big.png" alt="Logo Parco naturale Alpi Marittime">
                                  </a>
                                </div>
                            </section>
                        </div>
                        <header id="references" class="major">
                            <h2>R&eacute;f&eacute;rences</h2>
                        </header>
                        <div class="row partners">
                            <section class="2u">
                                <div class="image fullh pnrgc">
                                  <a target="_blank" href="http://www.parc-grands-causses.fr/" title="Parc Naturel Régional des Grands Causses">
                                    <img src="images/logo-pnrgc.png" alt="Logo Parc Naturel Régional des Grands Causses">
                                  </a>
                                </div>
                            </section>
                            <section class="2u">
                                <div class="image fullh">
                                  <a target="_blank" href="http://rando.guillestrois.com" title="Communauté de communes du Guillestrois">
                                    <img src="images/logo-guillestrois.png" alt="Logo CC Guillestrois">
                                  </a>
                                </div>
                            </section>
                            <section class="2u">
                                <div class="image fullh">
                                  <a target="_blank" href="http://www.parcduluberon.fr/" title="Parc naturel régional du Luberon">
                                    <img src="images/logo-pnr-luberon.png" alt="Logo PNR Luberon">
                                  </a>
                                </div>
                            </section>
                            <section class="2u">
                                <div class="image fullh">
                                  <a target="_blank" href="http://www.parc-camargue.fr/" title="Parc naturel régional de Camargue">
                                    <img src="images/logo-pnr-camargue.png" alt="Logo PNR Camargue">
                                  </a>
                                </div>
                            </section>
                            <section class="2u">
                                <div class="image fullh">
                                  <a target="_blank" href="http://www.pnr-queyras.fr/" title="Parc naturel régional du Queyras">
                                    <img src="images/logo-pnr-queyras.png" alt="Logo PNR Queyras">
                                  </a>
                                </div>
                            </section>
                            <section class="2u">
                                <div class="image fullh">
                                  <a target="_blank" href="http://www.parcduverdon.fr/" title="Parc naturel régional de Verdon">
                                    <img src="images/logo-pnr-verdon.png" alt="Logo PNR Verdon">
                                  </a>
                                </div>
                            </section>
                            <section class="3u">
                                <div class="image fullh">
                                  <a target="_blank" href="http://rando.guadeloupe-parcnational.fr" title="Parc national de Guadeloupe">
                                    <img src="images/logo-pn-guadeloupe.png" alt="Logo PN Guadeloupe">
                                  </a>
                                </div>
                            </section>
                            <section class="3u">
                                <div class="image fullh">
                                  <a target="_blank" href="http://www.cevennes-parcnational.fr/" title="Parc national de Cévennes">
                                    <img src="images/logo-pn-cevennes.png" alt="Logo PN Cévennes">
                                  </a>
                                </div>
                            </section>
                            <section class="3u">
                                <div class="image fullh">
                                  <a target="_blank" href="http://www.parc-amazonien-guyane.fr/" title="Parc amazonien de Guyane">
                                    <img src="images/logo-pag.png" alt="Logo PN Guyane">
                                  </a>
                                </div>
                            </section>
                            <section class="3u">
                                <div class="image fullh">
                                  <a target="_blank" href="http://www.sidec-jura.fr/" title="Jura">
                                    <img src="images/logo-sidec-jura.png" alt="Logo SIDEC du Jura">
                                  </a>
                                </div>
                            </section>
                            <section class="2u">
                                <div class="image fullh">
                                  <a target="_blank" href="http://www.parc-naturel-normandie-maine.fr/" title="PNR Normandie Maine">
                                    <img src="images/logo-pnr-normandie-maine.png" alt="Logo PNR Normandie Maine">
                                  </a>
                                </div>
                            </section>
                    </div>

                <!-- Copyright -->
                    <div id="copyright" class="container">
                        <ul class="menu">
                            <li>&copy; <a href="http://makina-corpus.com">Makina Corpus</a>. Tous droits réservés.</li>
                            <li>Header picture: <a href="https://www.flickr.com/photos/timg_vancouver/9263242825/">Barkley Valley, by Tim Gage - CC-BY-SA</a></li>
                            <li>Template: <a href="http://html5up.net/">HTML5 UP</a></li>
                        </ul>
                    </div>

            </div>

        <script>
        (function(i,s,o,g,r,a,m){i['GoogleAnalyticsObject']=r;i[r]=i[r]||function(){
         (i[r].q=i[r].q||[]).push(arguments)},i[r].l=1*new Date();a=s.createElement(o),
          m=s.getElementsByTagName(o)[0];a.async=1;a.src=g;m.parentNode.insertBefore(a,m)
          })(window,document,'script','//www.google-analytics.com/analytics.js','ga');

          ga('create', 'UA-40919875-1', 'geotrek.fr');
          ga('send', 'pageview');
        </script>

    </body>
</html><|MERGE_RESOLUTION|>--- conflicted
+++ resolved
@@ -74,11 +74,7 @@
                         <h2>Gérez et valorisez vos sentiers avec Geotrek</h2>
                     </header>
                     <p>Geotrek est composé d’une application pour les <strong>gestionnaires</strong>,<br/> d’un portail et d'une application mobile pour le <strong>grand public</strong>.</p>
-<<<<<<< HEAD
                     <iframe width="560" height="315" src="http://www.youtube-nocookie.com/embed/Jm3anSjly0Y?rel=0" frameborder="0" allowfullscreen></iframe>
-=======
-                    <iframe width="500" height="281" src="//www.youtube.com/embed/Jm3anSjly0Y?rel=0" frameborder="0" allowfullscreen></iframe>
->>>>>>> 73c6d474
                     <p class="mention">Vidéo mise à disposition par le Parc national des Écrins</p>
                     <ul class="actions">
                         <li><a href="#tutoriaux" class="button">Nos prestations</a></li>
