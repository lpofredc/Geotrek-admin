describe('Nav tabs properties/attachments', () => {
  before(() => {
    const username = 'admin';
    const password = 'admin';
<<<<<<< HEAD
=======

>>>>>>> a58206f6
    cy.loginByCSRF(username, password)
    .then((resp) => {
       expect(resp.status).to.eq(200)
    })
  })

  beforeEach(() => {
    cy.setCookie('django_language', 'en');
    Cypress.Cookies.preserveOnce('sessionid', 'csrftoken');
    cy.setCookie('django_language', 'en');
  });

  it('Use tabs', () => {
    cy.visit('/trek/list');
    cy.get("a[title='Trek number 1']").should('have.attr', 'href')
      .then((href) => {
        cy.visit(href);
    });
    cy.get("a#tab-properties").should('have.class', 'active');
    cy.get("a#tab-attachments-accessibility").should('not.have.class', 'active');
    cy.get("a#tab-attachments-accessibility").click();
    cy.get("a#tab-attachments-accessibility").should('have.class', 'active');
    cy.get("a#tab-properties").should('not.have.class', 'active');
  });
});<|MERGE_RESOLUTION|>--- conflicted
+++ resolved
@@ -2,10 +2,7 @@
   before(() => {
     const username = 'admin';
     const password = 'admin';
-<<<<<<< HEAD
-=======
 
->>>>>>> a58206f6
     cy.loginByCSRF(username, password)
     .then((resp) => {
        expect(resp.status).to.eq(200)
@@ -13,7 +10,6 @@
   })
 
   beforeEach(() => {
-    cy.setCookie('django_language', 'en');
     Cypress.Cookies.preserveOnce('sessionid', 'csrftoken');
     cy.setCookie('django_language', 'en');
   });
